--- conflicted
+++ resolved
@@ -45,19 +45,12 @@
         print_connect_messages: Whether to print a message on every connect to the cloud server. Defaults to False.
     """
 
-<<<<<<< HEAD
-    def __init__(self, **kwargs):
-        # Required internal attributes that every object representing a cloud needs to have
-        # (no matter what cloud is represented):
-        self._session = None
-        self.active_connection = False  # whether a connection to a cloud variable server is currently established
-=======
+
     def __init__(self, *, _session=None):
 
         # Required internal attributes that every object representing a cloud needs to have (no matter what cloud is represented):
         self._session = _session
         self.active_connection = False #whether a connection to a cloud variable server is currently established
->>>>>>> 52853ce9
         self.websocket = websocket.WebSocket(sslopt={"cert_reqs": ssl.CERT_NONE})
         self.recorder = None  # A CloudRecorder object that records cloud activity for the values to be retrieved later,
         # which will be saved in this attribute as soon as .get_var is called
