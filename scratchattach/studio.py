# ----- Getting studios

import json
import requests
import random
from . import user
from . import exceptions
from .commons import api_iterative_data, api_iterative_simple, headers


class Studio:
    """
    Represents a Scratch studio.

    Attributes:

    :.id:

    :.title:

    :.description:

    :.host_id: The user id of the studio host

    :.open_to_all: Whether everyone is allowed to add projects

    :.comments_allowed:

    :.image_url:

    :.created:

    :.modified:

    :.follower_count:

    :.manager_count:

    :.project_count:

    :.update(): Updates the attributes

    """

    def __init__(self, **entries):
        self.__dict__.update(entries)

        if not hasattr(self, "_session"):
            self._session = None
        if self._session is None:
            self._headers = headers
            self._cookies = {}
        else:
            self._headers = self._session._headers
            self._cookies = self._session._cookies

        try:
            self._headers.pop("Cookie")
        except Exception:
            pass
        self._json_headers = self._headers
        self._json_headers["accept"] = "application/json"
        self._json_headers["Content-Type"] = "application/json"

    def update(self):
        """
        Updates the attributes of the Studio object
        """
        studio = requests.get(f"https://api.scratch.mit.edu/studios/{self.id}")
        if "429" in str(studio):
            return "429"
        if studio.text == '{\n  "response": "Too many requests"\n}':
            return "429"
        studio = studio.json()
        return self._update_from_dict(studio)

    def _update_from_dict(self, studio):
        self.id = int(studio["id"])
        self.title = studio["title"]
        self.description = studio["description"]
        self.host_id = studio["host"]
        self.open_to_all = studio["open_to_all"]
        self.comments_allowed = studio["comments_allowed"]
        self.image_url = studio["image"]
        self.created = studio["history"]["created"]
        self.modified = studio["history"]["modified"]
        self.follower_count = studio["stats"]["followers"]
        self.manager_count = studio["stats"]["managers"]
        self.project_count = studio["stats"]["projects"]

    def follow(self):
        """
        You can only use this function if this object was created using :meth:`scratchattach.session.Session.connect_studio`
        """
        if self._session is None:
            raise (exceptions.Unauthenticated)
        requests.put(
            f"https://scratch.mit.edu/site-api/users/bookmarkers/{self.id}/add/?usernames={self._session._username}",
            headers=headers,
            cookies=self._cookies,
        )

    def unfollow(self):
        """
        You can only use this function if this object was created using :meth:`scratchattach.session.Session.connect_studio`
        """
        if self._session is None:
            raise (exceptions.Unauthenticated)
        requests.put(
            f"https://scratch.mit.edu/site-api/users/bookmarkers/{self.id}/remove/?usernames={self._session._username}",
            headers=headers,
            cookies=self._cookies,
        )

    def comments(self, *, limit=None, offset=0):
        """
        Returns the comments posted on the studio (except for replies. To get replies use :meth:`scratchattach.studio.Studio.get_comment_replies`).

        Keyword Arguments:
            page: The page of the comments that should be returned.
            limit: Max. amount of returned comments.

        Returns:
            list<dict>: A list containing the requested comments as dicts.
        """

<<<<<<< HEAD
        url = f"https://api.scratch.mit.edu/studios/{self.id}/comments"

        api_data = api_iterative_simple(
            url,
            limit,
            offset,
            max_req_limit=40,
            add_params=f"&cachebust={random.randint(0,9999)}",
        )
        return api_data

    def get_comment_replies(self, *, comment_id, limit=None, offset=0):
        url = f"https://api.scratch.mit.edu/studios/{self.id}/comments/{comment_id}/replies"

        api_data = api_iterative_simple(
            url,
            limit,
            offset,
            max_req_limit=40,
            add_params=f"&cachebust={random.randint(0,9999)}",
        )
        return api_data

=======
    def get_comment(self, comment_id):
        r = requests.get(
            f"https://api.scratch.mit.edu/studios/{self.id}/comments/{comment_id}"
        ).json()
        return r
>>>>>>> b6da5313
    def post_comment(self, content, *, parent_id="", commentee_id=""):
        """
        Posts a comment on the studio. You can only use this function if this object was created using :meth:`scratchattach.session.Session.connect_studio`

        Args:
            content: Content of the comment that should be posted

        Keyword Arguments:
            parent_id: ID of the comment you want to reply to. If you don't want to mention a user, don't put the argument.
            commentee_id: ID of the user that will be mentioned in your comment and will receive a message about your comment. If you don't want to mention a user, don't put the argument.
        """
        if self._session is None:
            raise (exceptions.Unauthenticated)
        data = {
            "commentee_id": commentee_id,
            "content": str(content),
            "parent_id": parent_id,
        }
        headers = self._json_headers
        headers["referer"] = "https://scratch.mit.edu/projects/" + str(self.id) + "/"
        return requests.post(
            f"https://api.scratch.mit.edu/proxy/comments/studio/{self.id}/",
            headers=headers,
            cookies=self._cookies,
            data=json.dumps(data),
        ).json()

    def set_thumbnail(self, *, file):
        """
        Sets the studio thumbnail. You can only use this function if this object was created using :meth:`scratchattach.session.Session.connect_studio`

        Keyword Arguments:
            file: The path to the image file

        Returns:
            str: Scratch cdn link to the set thumbnail
        """
        # "multipart/form-data; boundary=----WebKitFormBoundaryhKZwFjoxAyUTMlSh"
        # multipart/form-data; boundary=----WebKitFormBoundaryqhfwZe4EG6BlJoAK
        if self._session is None:
            raise (exceptions.Unauthenticated)
        with open(file, "rb") as f:
            thumbnail = f.read()

        filename = file.replace("\\", "/")
        if filename.endswith("/"):
            filename = filename[:-1]
        filename = filename.split("/").pop()

        file_type = filename.split(".").pop()

        payload1 = f'------WebKitFormBoundaryhKZwFjoxAyUTMlSh\r\nContent-Disposition: form-data; name="file"; filename="{filename}"\r\nContent-Type: image/{file_type}\r\n\r\n'
        payload1 = payload1.encode("utf-8")
        payload2 = b"\r\n------WebKitFormBoundaryhKZwFjoxAyUTMlSh--\r\n"
        payload = b"".join([payload1, thumbnail, payload2])

        r = requests.post(
            f"https://scratch.mit.edu/site-api/galleries/all/{self.id}/",
            headers={
                "accept": "*/",
                "content-type": "multipart/form-data; boundary=----WebKitFormBoundaryhKZwFjoxAyUTMlSh",
                "Referer": f"https://scratch.mit.edu/",
                "x-csrftoken": "a",
                "x-requested-with": "XMLHttpRequest",
            },
            data=payload,
            cookies=self._cookies,
        ).json()

        if "errors" in r:
            raise (exceptions.BadRequest(", ".join(r["errors"])))
        else:
            return r["thumbnail_url"]

    def reply_comment(self, content, *, parent_id, commentee_id=""):
        """
        Posts a reply to a comment on the studio. You can only use this function if this object was created using :meth:`scratchattach.session.Session.connect_studio`

        Args:
            content: Content of the comment that should be posted

        Keyword Arguments:
            parent_id: ID of the comment you want to reply to
            commentee_id: ID of the user that will be mentioned in your comment and will receive a message about your comment. If you don't want to mention a user, don't put the argument.
        """
        return self.post_comment(
            content, parent_id=parent_id, commentee_id=commentee_id
        )

    def projects(self, limit=None, offset=0):
        """
        Gets the studio projects.

        Keyword arguments:
            limit (int): Max amount of returned projects.
            offset (int): Offset of the first returned project.

        Returns:
            list<scratchattach.project.Project>: A list containing the studio projects as Project objects
        """

        url = f"https://api.scratch.mit.edu/studios/{self.id}/projects"

        api_data = api_iterative_simple(
            url,
            limit,
            offset,
            max_req_limit=40,
        )
        return api_data

    def curators(self, limit=None, offset=0):
        """
        Gets the studio curators.

        Keyword arguments:
            limit (int): Max amount of returned curators.
            offset (int): Offset of the first returned curator.

        Returns:
            list<scratchattach.user.User>: A list containing the studio curators as User objects
        """

        url = f"https://api.scratch.mit.edu/studios/{self.id}/curators"

        raw_curators = api_iterative_simple(
            url,
            limit,
            offset,
            max_req_limit=40,
        )

        curators = []
        for c in raw_curators:
            u = user.User(username=c["username"], session=self._session)
            u._update_from_dict(c)
            curators.append(u)
        return curators

    def invite_curator(self, curator):
        """
        You can only use this function if this object was created using :meth:`scratchattach.session.Session.connect_studio`
        """
        if self._session is None:
            raise (exceptions.Unauthenticated)
        try:
            return requests.put(
                f"https://scratch.mit.edu/site-api/users/curators-in/{self.id}/invite_curator/?usernames={curator}",
                headers=headers,
                cookies=self._cookies,
            ).json()
        except Exception:
            raise (exceptions.Unauthorized)

    def promote_curator(self, curator):
        """
        You can only use this function if this object was created using :meth:`scratchattach.session.Session.connect_studio`
        """
        if self._session is None:
            raise (exceptions.Unauthenticated)
        try:
            return requests.put(
                f"https://scratch.mit.edu/site-api/users/curators-in/{self.id}/promote/?usernames={curator}",
                headers=headers,
                cookies=self._cookies,
            ).json()
        except Exception:
            raise (exceptions.Unauthorized)

    def remove_curator(self, curator):
        """
        You can only use this function if this object was created using :meth:`scratchattach.session.Session.connect_studio`
        """
        if self._session is None:
            raise (exceptions.Unauthenticated)
        try:
            return requests.put(
                f"https://scratch.mit.edu/site-api/users/curators-in/{self.id}/remove/?usernames={curator}",
                headers=headers,
                cookies=self._cookies,
            ).json()
        except Exception:
            raise (exceptions.Unauthorized)

    def leave(self):
        """
        Removes yourself from the studio. You can only use this function if this object was created using :meth:`scratchattach.session.Session.connect_studio`
        """
        if self._session is None:
            raise (exceptions.Unauthenticated)
        return self.remove_curator(self._session._username)

    def add_project(self, project_id):
        """
        Adds a project to the studio. You can only use this function if this object was created using :meth:`scratchattach.session.Session.connect_studio`

        Args:
            project_id: Project id of the project that should be added
        """
        if self._session is None:
            raise (exceptions.Unauthenticated)
        return requests.post(
            f"https://api.scratch.mit.edu/studios/{self.id}/project/{project_id}",
            headers=self._headers,
        ).json()

    def remove_project(self, project_id):
        """
        Removes a project from the studio. You can only use this function if this object was created using :meth:`scratchattach.session.Session.connect_studio`

        Args:
            project_id: Project id of the project that should be removed
        """
        if self._session is None:
            raise (exceptions.Unauthenticated)
        return requests.delete(
            f"https://api.scratch.mit.edu/studios/{self.id}/project/{project_id}",
            headers=self._headers,
        ).json()

    def managers(self, limit=None, offset=0):
        """
        Gets the studio managers.

        Keyword arguments:
            limit (int): Max amount of returned managers
            offset (int): Offset of the first returned manager.

        Returns:
            list<scratchattach.user.User>: A list containing the studio managers as user objects
        """
        url = f"https://api.scratch.mit.edu/studios/{self.id}/managers"

        raw_managers = api_iterative_simple(
            url,
            limit,
            offset,
            max_req_limit=40,
        )

        managers = []
        for c in raw_managers:
            u = user.User(username=c["username"], _session=self._session)
            u._update_from_dict(c)
            managers.append(u)
        return managers

    def host(self):
        """
        Gets the studio host.

        Returns:
            scratchattach.user.User: An object representing the studio host.
        """
        managers = self.managers(limit=1, offset=0)
        if managers:
            return managers[0]
        else:
            return None

    def set_description(self, new):
        """
        You can only use this function if this object was created using :meth:`scratchattach.session.Session.connect_studio`
        """
        if self._session is None:
            raise (exceptions.Unauthenticated)
        requests.put(
            f"https://scratch.mit.edu/site-api/galleries/all/{self.id}/",
            headers=headers,
            cookies=self._cookies,
            data=json.dumps({"description": new + "\n"}),
        )

    def set_title(self, new):
        """
        You can only use this function if this object was created using :meth:`scratchattach.session.Session.connect_studio`
        """
        if self._session is None:
            raise (exceptions.Unauthenticated)
        requests.put(
            f"https://scratch.mit.edu/site-api/galleries/all/{self.id}/",
            headers=headers,
            cookies=self._cookies,
            data=json.dumps({"title": new}),
        )

    def open_projects(self):
        """
        Changes the studio settings so everyone (including non-curators) is able to add projects to the studio. You can only use this function if this object was created using :meth:`scratchattach.session.Session.connect_studio`
        """
        if self._session is None:
            raise (exceptions.Unauthenticated)
        requests.put(
            f"https://scratch.mit.edu/site-api/galleries/{self.id}/mark/open/",
            headers=headers,
            cookies=self._cookies,
        )

    def close_projects(self):
        """
        Changes the studio settings so only curators can add projects to the studio. You can only use this function if this object was created using :meth:`scratchattach.session.Session.connect_studio`
        """
        if self._session is None:
            raise (exceptions.Unauthenticated)
        requests.put(
            f"https://scratch.mit.edu/site-api/galleries/{self.id}/mark/closed/",
            headers=headers,
            cookies=self._cookies,
        )

    def turn_off_commenting(self):
        """
        You can only use this function if this object was created using :meth:`scratchattach.session.Session.connect_studio`
        """
        if self._session is None:
            raise (exceptions.Unauthenticated)
        if self.comments_allowed:
            requests.post(
                f"https://scratch.mit.edu/site-api/comments/gallery/{self.id}/toggle-comments/",
                headers=headers,
                cookies=self._cookies,
            )
            self.comments_allowed = not self.comments_allowed

    def turn_on_commenting(self):
        """
        You can only use this function if this object was created using :meth:`scratchattach.session.Session.connect_studio`
        """
        if self._session is None:
            raise (exceptions.Unauthenticated)
        if not self.comments_allowed:
            requests.post(
                f"https://scratch.mit.edu/site-api/comments/gallery/{self.id}/toggle-comments/",
                headers=headers,
                cookies=self._cookies,
            )
            self.comments_allowed = not self.comments_allowed

    def toggle_commenting(self):
        """
        You can only use this function if this object was created using :meth:`scratchattach.session.Session.connect_studio`
        """
        if self._session is None:
            raise (exceptions.Unauthenticated)
        requests.post(
            f"https://scratch.mit.edu/site-api/comments/gallery/{self.id}/toggle-comments/",
            headers=headers,
            cookies=self._cookies,
        )
        self.comments_allowed = not self.comments_allowed

    def activity(self, *, limit=None, offset=0):
        url = f"https://api.scratch.mit.edu/studios/{self.id}/activity"

        api_data = api_iterative_simple(
            url,
            limit,
            offset,
            max_req_limit=40,
        )
        return api_data

    def accept_invite(self):
        if self._session is None:
            raise (exceptions.Unauthenticated)
        return requests.put(
            f"https://scratch.mit.edu/site-api/users/curators-in/{self.id}/add/?usernames={self._session._username}",
            headers=headers,
            cookies=self._cookies,
        ).json()


def get_studio(studio_id):
    """
    Gets a studio without logging in.

    Args:
        studio_id (int): Studio id of the requested studio

    Returns:
        scratchattach.studio.Studio: An object representing the requested studio

    Warning:
        Any methods that authentication (like studio.follow) will not work on the returned object.

        If you want to use these, get the studio with :meth:`scratchattach.session.Session.connect_studio` instead.
    """
    try:
        studio = Studio(id=int(studio_id))
        if studio.update() == "429":
            raise (
                exceptions.Response429(
                    "Your network is blocked or rate-limited by Scratch.\nIf you're using an online IDE like replit.com, try running the code on your computer."
                )
            )
        return studio
    except KeyError:
        return None
    except Exception as e:
        raise (e)


def search_studios(*, query="", mode="trending", language="en", limit=None, offset=0):
    if not query:
        raise ValueError("The query can't be empty for search")

    url = f"https://api.scratch.mit.edu/search/studios"

    api_data = api_iterative_simple(
        url,
        limit,
        offset,
        max_req_limit=40,
        add_params=f"&language={language}&mode={mode}&q={query}",
    )
    return api_data


def explore_studios(*, query="", mode="trending", language="en", limit=None, offset=0):
    url = f"https://api.scratch.mit.edu/explore/studios"

    api_data = api_iterative_simple(
        url,
        limit,
        offset,
        max_req_limit=40,
        add_params=f"&language={language}&mode={mode}&q={query}",
    )
    return api_data<|MERGE_RESOLUTION|>--- conflicted
+++ resolved
@@ -124,7 +124,6 @@
             list<dict>: A list containing the requested comments as dicts.
         """
 
-<<<<<<< HEAD
         url = f"https://api.scratch.mit.edu/studios/{self.id}/comments"
 
         api_data = api_iterative_simple(
@@ -148,13 +147,12 @@
         )
         return api_data
 
-=======
     def get_comment(self, comment_id):
         r = requests.get(
             f"https://api.scratch.mit.edu/studios/{self.id}/comments/{comment_id}"
         ).json()
         return r
->>>>>>> b6da5313
+
     def post_comment(self, content, *, parent_id="", commentee_id=""):
         """
         Posts a comment on the studio. You can only use this function if this object was created using :meth:`scratchattach.session.Session.connect_studio`
