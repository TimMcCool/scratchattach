--- conflicted
+++ resolved
@@ -537,11 +537,7 @@
         return commons._get_object(identificator_name, identificator, Class, NotFoundException, self)
 
 
-<<<<<<< HEAD
-    def connect_user(self, username) -> 'user.User':
-=======
     def connect_user(self, username) -> user.User:
->>>>>>> f8191115
         """
         Gets a user using this session, connects the session to the User object to allow authenticated actions
 
