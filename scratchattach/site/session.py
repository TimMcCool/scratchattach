"""Session class and login function"""
from __future__ import annotations

import base64
import datetime
import hashlib
import json
import pathlib
import random
import re
import time
import warnings
# import secrets
# import zipfile
from typing import Type

from bs4 import BeautifulSoup

<<<<<<< HEAD
from . import activity
from . import classroom
from . import forum
from . import studio
from . import user, project, backpack_asset
from ._base import BaseSiteComponent
# noinspection PyProtectedMember
# Pycharm doesn't like that you are importing a protected member '_base'
=======
from . import activity, classroom, forum, studio, user, project, backpack_asset
# noinspection PyProtectedMember
from ._base import BaseSiteComponent
>>>>>>> 9432bb17
from ..cloud import cloud, _base
from ..eventhandlers import message_events, filterbot
from ..other import project_json_capabilities
from ..utils import commons
from ..utils import exceptions
from ..utils.commons import headers, empty_project_json, webscrape_count, get_class_sort_mode
from ..utils.requests import Requests as requests

CREATE_PROJECT_USES = []
CREATE_STUDIO_USES = []
<<<<<<< HEAD
=======
CREATE_CLASS_USES = []
>>>>>>> 9432bb17


class Session(BaseSiteComponent):
    """
    Represents a Scratch log in / session. Stores authentication data (session id and xtoken).

    Attributes:
        id: The session id associated with the login
        username: The username associated with the login
        xtoken: The xtoken associated with the login
        email: The email address associated with the logged in account
        new_scratcher: True if the associated account is a new Scratcher
        mute_status: Information about commenting restrictions of the associated account
        banned: Returns True if the associated account is banned
    """

<<<<<<< HEAD
    def __str__(self):
        return f"Login for account: {self.username}"
=======
    def __str__(self) -> str:
        return f"Login for account {self.username!r}"
>>>>>>> 9432bb17

    def __init__(self, **entries):
        # Info on how the .update method has to fetch the data:
        self.update_function = requests.post
        self.update_API = "https://scratch.mit.edu/session"

        # Set attributes every Session object needs to have:
        self.id = None
        self.username = None
        self.xtoken = None
        self.new_scratcher = None

        # Set attributes that Session object may get
        self._user: user.User = None

        # Update attributes from entries dict:
        self.__dict__.update(entries)

        # Set alternative attributes:
        self._username = self.username  # backwards compatibility with v1

        # Base headers and cookies of every session:
        self._headers = dict(headers)
        self._cookies = {
            "scratchsessionsid": self.id,
            "scratchcsrftoken": "a",
            "scratchlanguage": "en",
            "accept": "application/json",
            "Content-Type": "application/json",
        }

    def _update_from_dict(self, data: dict):
        # Note: there are a lot more things you can get from this data dict.
        # Maybe it would be a good idea to also store the dict itself?
        # self.data = data

        self.xtoken = data['user']['token']
        self._headers["X-Token"] = self.xtoken

        self.has_outstanding_email_confirmation = data["flags"]["has_outstanding_email_confirmation"]

        self.email = data["user"]["email"]

        self.new_scratcher = data["permissions"]["new_scratcher"]
        self.is_teacher = data["permissions"]["educator"]

        self.mute_status = data["permissions"]["mute_status"]

        self.username = data["user"]["username"]
        self._username = data["user"]["username"]
        self.banned = data["user"]["banned"]

        if self.banned:
            warnings.warn(f"Warning: The account {self._username} you logged in to is BANNED. "
                          f"Some features may not work properly.")
        if self.has_outstanding_email_confirmation:
            warnings.warn(f"Warning: The account {self._username} you logged is not email confirmed. "
                          f"Some features may not work properly.")
        return True

<<<<<<< HEAD
    def connect_linked_user(self) -> 'user.User':
=======
    def connect_linked_user(self) -> user.User:
>>>>>>> 9432bb17
        """
        Gets the user associated with the login / session.

        Warning:
            The returned User object is cached. To ensure its attribute are up to date, you need to run .update() on it.

        Returns:
            scratchattach.user.User: Object representing the user associated with the session.
        """
        cached = hasattr(self, "_user")
        if cached:
            cached = self._user is not None

        if not cached:
            self._user = self.connect_user(self._username)
        return self._user

    def get_linked_user(self) -> 'user.User':
        # backwards compatibility with v1

        # To avoid inconsistencies with "connect" and "get", this function was renamed
        return self.connect_linked_user()

    def set_country(self, country: str = "Antarctica"):
        """
        Sets the profile country of the session's associated user

        Arguments:
            country (str): The country to relocate to
        """
        requests.post("https://scratch.mit.edu/accounts/settings/",
                      data={"country": country},
                      headers=self._headers, cookies=self._cookies)

    def resend_email(self, password: str):
        """
        Sends a request to resend a confirmation email for this session's account

        Keyword arguments:
            password (str): Password associated with the session (not stored)
        """
        requests.post("https://scratch.mit.edu/accounts/email_change/",
                      data={"email_address": self.new_email_address,
                            "password": password},
                      headers=self._headers, cookies=self._cookies)

    @property
    def new_email_address(self) -> str:
        """
        Gets the (unconfirmed) email address that this session has requested to transfer to, if any,
        otherwise the current address.

        Returns:
            str: The email that this session wants to switch to
        """
        response = requests.get("https://scratch.mit.edu/accounts/email_change/",
                                headers=self._headers, cookies=self._cookies)

        soup = BeautifulSoup(response.content, "html.parser")

        email = None
        for label_span in soup.find_all("span", {"class": "label"}):
            if label_span.contents[0] == "New Email Address":
                return label_span.parent.contents[-1].text.strip("\n ")

            elif label_span.contents[0] == "Current Email Address":
                email = label_span.parent.contents[-1].text.strip("\n ")

        return email

    def logout(self):
        """
        Sends a logout request to scratch. (Might not do anything, might log out this account on other ips/sessions.)
        """
        requests.post("https://scratch.mit.edu/accounts/logout/",
                      headers=self._headers, cookies=self._cookies)

<<<<<<< HEAD
    def messages(self, *, limit: int = 40, offset: int = 0, date_limit=None, filter_by=None) -> 'activity.Activity':
=======
    def messages(self, *, limit: int = 40, offset: int = 0, date_limit=None, filter_by=None) -> list[activity.Activity]:
>>>>>>> 9432bb17
        """
        Returns the messages.

        Keyword arguments:
            limit, offset, date_limit
            filter_by (str or None): Can either be None (no filter), "comments", "projects", "studios" or "forums"

        Returns:
            list<scratch.activity.Activity>: List that contains all messages as Activity objects.
        """
        add_params = ""
        if date_limit is not None:
            add_params += f"&dateLimit={date_limit}"
        if filter_by is not None:
            add_params += f"&filter={filter_by}"

        data = commons.api_iterative(
            f"https://api.scratch.mit.edu/users/{self._username}/messages",
            limit=limit, offset=offset, _headers=self._headers, cookies=self._cookies, add_params=add_params
        )
        return commons.parse_object_list(data, activity.Activity, self)

    def admin_messages(self, *, limit=40, offset=0) -> list[dict]:
        """
        Returns your messages sent by the Scratch team (alerts).
        """
        return commons.api_iterative(
            f"https://api.scratch.mit.edu/users/{self._username}/messages/admin",
            limit=limit, offset=offset, _headers=self._headers, cookies=self._cookies
        )

<<<<<<< HEAD
    def classroom_alerts(self, _classroom: classroom.Classroom | int = None, mode: str = "Last created", page: int = None):
=======
    def classroom_alerts(self, _classroom: classroom.Classroom | int = None, mode: str = "Last created",
                         page: int = None):
>>>>>>> 9432bb17
        if isinstance(_classroom, classroom.Classroom):
            _classroom = _classroom.id

        if _classroom is None:
            _classroom = ''
        else:
            _classroom = f"{_classroom}/"

        ascsort, descsort = get_class_sort_mode(mode)

        data = requests.get(f"https://scratch.mit.edu/site-api/classrooms/alerts/{_classroom}",
                            params={"page": page, "ascsort": ascsort, "descsort": descsort},
                            headers=self._headers, cookies=self._cookies).json()
<<<<<<< HEAD
=======

>>>>>>> 9432bb17
        return data

    def clear_messages(self):
        """
        Clears all messages.
        """
        return requests.post(
            "https://scratch.mit.edu/site-api/messages/messages-clear/",
            headers=self._headers,
            cookies=self._cookies,
            timeout=10,
        ).text

    def message_count(self) -> int:
        """
        Returns the message count.

        Returns:
            int: message count
        """
        return json.loads(requests.get(
            f"https://scratch.mit.edu/messages/ajax/get-message-count/",
            headers=self._headers,
            cookies=self._cookies,
            timeout=10,
        ).text)["msg_count"]

    # Front-page-related stuff:

<<<<<<< HEAD
    def feed(self, *, limit=20, offset=0, date_limit=None) -> list['activity.Activity']:
=======
    def feed(self, *, limit=20, offset=0, date_limit=None) -> list[activity.Activity]:
>>>>>>> 9432bb17
        """
        Returns the "What's happening" section (frontpage).

        Returns:
            list<scratch.activity.Activity>: List that contains all "What's happening" entries as Activity objects
        """
        add_params = ""
        if date_limit is not None:
            add_params = f"&dateLimit={date_limit}"
        data = commons.api_iterative(
            f"https://api.scratch.mit.edu/users/{self._username}/following/users/activity",
            limit=limit, offset=offset, _headers=self._headers, cookies=self._cookies, add_params=add_params
        )
        return commons.parse_object_list(data, activity.Activity, self)

    def get_feed(self, *, limit=20, offset=0, date_limit=None):
        # for more consistent names, this method was renamed
        return self.feed(limit=limit, offset=offset, date_limit=date_limit)  # for backwards compatibility with v1

<<<<<<< HEAD
    def loved_by_followed_users(self, *, limit=40, offset=0) -> list['project.Project']:
=======
    def loved_by_followed_users(self, *, limit=40, offset=0) -> list[project.Project]:
>>>>>>> 9432bb17
        """
        Returns the "Projects loved by Scratchers I'm following" section (frontpage).

        Returns:
            list<scratchattach.project.Project>: List that contains all "Projects loved by Scratchers I'm following"
            entries as Project objects
        """
        data = commons.api_iterative(
            f"https://api.scratch.mit.edu/users/{self._username}/following/users/loves",
            limit=limit, offset=offset, _headers=self._headers, cookies=self._cookies
        )
        return commons.parse_object_list(data, project.Project, self)

    """
    These methods are disabled because it is unclear if there is any case in which the response is not empty. 
<<<<<<< HEAD
    def shared_by_followed_users(self, *, limit=40, offset=0) -> list['project.Project']:
=======
    def shared_by_followed_users(self, *, limit=40, offset=0) -> list[project.Project]:
>>>>>>> 9432bb17
        '''
        Returns the "Projects by Scratchers I'm following" section (frontpage).
        This section is only visible to old accounts (according to the Scratch wiki).
        For newer users, this method will always return an empty list.

        Returns:
            list<scratchattach.project.Project>: List that contains all "Projects loved by Scratchers I'm following" 
            entries as Project objects
        '''
        data = commons.api_iterative(
            f"https://api.scratch.mit.edu/users/{self._username}/following/users/projects",
            limit = limit, offset = offset, headers = self._headers, cookies = self._cookies
        )
        return commons.parse_object_list(data, project.Project, self)

    def in_followed_studios(self, *, limit=40, offset=0) -> list['project.Project']:
        '''
        Returns the "Projects in studios I'm following" section (frontpage).
        This section is only visible to old accounts (according to the Scratch wiki).
        For newer users, this method will always return an empty list.

        Returns:
            list<scratchattach.project.Project>: List that contains all "Projects loved by Scratchers I'm following" 
            entries as Project objects
        '''
        data = commons.api_iterative(
            f"https://api.scratch.mit.edu/users/{self._username}/following/studios/projects",
            limit = limit, offset = offset, headers = self._headers, cookies = self._cookies
        )
        return commons.parse_object_list(data, project.Project, self)"""

    # -- Project JSON editing capabilities ---
<<<<<<< HEAD

    @staticmethod
    def connect_empty_project_pb() -> 'project_json_capabilities.ProjectBody':
=======
    # These are set to staticmethods right now, but they probably should not be
    @staticmethod
    def connect_empty_project_pb() -> project_json_capabilities.ProjectBody:
>>>>>>> 9432bb17
        pb = project_json_capabilities.ProjectBody()
        pb.from_json(empty_project_json)
        return pb

    @staticmethod
<<<<<<< HEAD
    def connect_pb_from_dict(project_json: dict) -> 'project_json_capabilities.ProjectBody':
=======
    def connect_pb_from_dict(project_json: dict) -> project_json_capabilities.ProjectBody:
>>>>>>> 9432bb17
        pb = project_json_capabilities.ProjectBody()
        pb.from_json(project_json)
        return pb

    @staticmethod
<<<<<<< HEAD
    def connect_pb_from_file(path_to_file) -> 'project_json_capabilities.ProjectBody':
=======
    def connect_pb_from_file(path_to_file) -> project_json_capabilities.ProjectBody:
>>>>>>> 9432bb17
        pb = project_json_capabilities.ProjectBody()
        # noinspection PyProtectedMember
        # _load_sb3_file starts with an underscore
        pb.from_json(project_json_capabilities._load_sb3_file(path_to_file))
        return pb

    @staticmethod
    def download_asset(asset_id_with_file_ext, *, filename: str = None, fp=""):
        if not (fp.endswith("/") or fp.endswith("\\")):
            fp = fp + "/"
        try:
            if filename is None:
                filename = str(asset_id_with_file_ext)
            response = requests.get(
                "https://assets.scratch.mit.edu/" + str(asset_id_with_file_ext),
                timeout=10,
            )
            open(f"{fp}{filename}", "wb").write(response.content)
        except Exception:
            raise (
                exceptions.FetchError(
                    "Failed to download asset"
                )
            )

    def upload_asset(self, asset_content, *, asset_id=None, file_ext=None):
        data = asset_content if isinstance(asset_content, bytes) else open(asset_content, "rb").read()

        if isinstance(asset_content, str):
            file_ext = pathlib.Path(asset_content).suffix
        file_ext = file_ext.replace(".", "")

        if asset_id is None:
            asset_id = hashlib.md5(data).hexdigest()

        requests.post(
            f"https://assets.scratch.mit.edu/{asset_id}.{file_ext}",
            headers=self._headers,
            cookies=self._cookies,
            data=data,
            timeout=10,
        )

    # --- Search ---

    def search_projects(self, *, query: str = "", mode: str = "trending", language: str = "en", limit: int = 40,
<<<<<<< HEAD
                        offset: int = 0) -> list['project.Project']:
=======
                        offset: int = 0) -> list[project.Project]:
>>>>>>> 9432bb17
        """
        Uses the Scratch search to search projects.

        Keyword arguments:
            query (str): The query that will be searched.
            mode (str): Has to be one of these values: "trending", "popular" or "recent". Defaults to "trending".
            language (str): A language abbreviation, defaults to "en".
                (Depending on the language used on the Scratch website, Scratch displays you different results.)
            limit (int): Max. amount of returned projects.
            offset (int): Offset of the first returned project.

        Returns:
            list<scratchattach.project.Project>: List that contains the search results.
        """
        response = commons.api_iterative(
            f"https://api.scratch.mit.edu/search/projects", limit=limit, offset=offset,
            add_params=f"&language={language}&mode={mode}&q={query}")
        return commons.parse_object_list(response, project.Project, self)

    def explore_projects(self, *, query: str = "*", mode: str = "trending", language: str = "en", limit: int = 40,
<<<<<<< HEAD
                         offset: int = 0) -> list['project.Project']:
=======
                         offset: int = 0) -> list[project.Project]:
>>>>>>> 9432bb17
        """
        Gets projects from the explore page.

        Keyword arguments:
            query (str): Specifies the tag of the explore page.
                To get the projects from the "All" tag, set this argument to "*".
            mode (str): Has to be one of these values: "trending", "popular" or "recent".
                Defaults to "trending".
            language (str): A language abbreviation, defaults to "en".
                (Depending on the language used on the Scratch website, Scratch displays you different explore pages.)
            limit (int): Max. amount of returned projects.
            offset (int): Offset of the first returned project.

        Returns:
            list<scratchattach.project.Project>: List that contains the explore page projects.
        """
        response = commons.api_iterative(
            f"https://api.scratch.mit.edu/explore/projects", limit=limit, offset=offset,
            add_params=f"&language={language}&mode={mode}&q={query}")
        return commons.parse_object_list(response, project.Project, self)

    def search_studios(self, *, query: str = "", mode: str = "trending", language: str = "en", limit: int = 40,
<<<<<<< HEAD
                       offset: int = 0) -> list['studio.Studio']:
=======
                       offset: int = 0) -> list[studio.Studio]:
>>>>>>> 9432bb17
        if not query:
            raise ValueError("The query can't be empty for search")
        response = commons.api_iterative(
            f"https://api.scratch.mit.edu/search/studios", limit=limit, offset=offset,
            add_params=f"&language={language}&mode={mode}&q={query}")
        return commons.parse_object_list(response, studio.Studio, self)

    def explore_studios(self, *, query: str = "", mode: str = "trending", language: str = "en", limit: int = 40,
<<<<<<< HEAD
                        offset: int = 0) -> list['studio.Studio']:
=======
                        offset: int = 0) -> list[studio.Studio]:
>>>>>>> 9432bb17
        if not query:
            raise ValueError("The query can't be empty for explore")
        response = commons.api_iterative(
            f"https://api.scratch.mit.edu/explore/studios", limit=limit, offset=offset,
            add_params=f"&language={language}&mode={mode}&q={query}")
        return commons.parse_object_list(response, studio.Studio, self)

    # --- Create project API ---

    def create_project(self, *, title: str = None, project_json: dict = empty_project_json,
<<<<<<< HEAD
                       parent_id=None) -> 'project.Project':  # not working
=======
                       parent_id=None) -> project.Project:  # not working
>>>>>>> 9432bb17
        """
        Creates a project on the Scratch website.

        Warning:
            Don't spam this method - it WILL get you banned from Scratch.
            To prevent accidental spam, a rate limit (5 projects per minute) is implemented for this function.
        """
        global CREATE_PROJECT_USES
        if len(CREATE_PROJECT_USES) < 5:
            CREATE_PROJECT_USES.insert(0, time.time())
        else:
            if CREATE_PROJECT_USES[-1] < time.time() - 300:
                CREATE_PROJECT_USES.pop()
            else:
                raise exceptions.BadRequest(
                    "Rate limit for creating Scratch projects exceeded.\n"
                    "This rate limit is enforced by scratchattach, not by the Scratch API.\n"
                    "For security reasons, it cannot be turned off.\n\n"
                    "Don't spam-create projects, it WILL get you banned.")
            CREATE_PROJECT_USES.insert(0, time.time())

        if title is None:
            title = f'Untitled-{random.randint(0, 200)}'

        params = {
            'is_remix': '0' if parent_id is None else "1",
            'original_id': parent_id,
            'title': title,
        }

        response = requests.post('https://projects.scratch.mit.edu/', params=params, cookies=self._cookies,
                                 headers=self._headers, json=project_json).json()
        return self.connect_project(response["content-name"])

<<<<<<< HEAD
    def create_studio(self, *, title=None, description: str = None):
=======
    def create_studio(self, *, title: str = None, description: str = None) -> studio.Studio:
>>>>>>> 9432bb17
        """
        Create a studio on the scratch website

        Warning:
            Don't spam this method - it WILL get you banned from Scratch.
            To prevent accidental spam, a rate limit (5 studios per minute) is implemented for this function.
        """
        global CREATE_STUDIO_USES
        if len(CREATE_STUDIO_USES) < 5:
            CREATE_STUDIO_USES.insert(0, time.time())
        else:
            if CREATE_STUDIO_USES[-1] < time.time() - 300:
                CREATE_STUDIO_USES.pop()
            else:
                raise exceptions.BadRequest(
                    "Rate limit for creating Scratch studios exceeded.\n"
                    "This rate limit is enforced by scratchattach, not by the Scratch API.\n"
                    "For security reasons, it cannot be turned off.\n\n"
                    "Don't spam-create studios, it WILL get you banned.")
            CREATE_STUDIO_USES.insert(0, time.time())

        if self.new_scratcher:
            raise exceptions.Unauthorized(f"\nNew scratchers (like {self.username}) cannot create studios.")

        response = requests.post("https://scratch.mit.edu/studios/create/",
                                 cookies=self._cookies, headers=self._headers)

        studio_id = webscrape_count(response.json()["redirect"], "/studios/", "/")
        new_studio = self.connect_studio(studio_id)

        if title is not None:
            new_studio.set_title(title)
        if description is not None:
            new_studio.set_description(description)

        return new_studio

<<<<<<< HEAD
    def create_class(self, title: str, desc: str = ''):
=======
    def create_class(self, title: str, desc: str = '') -> classroom.Classroom:
        """
        Create a class on the scratch website

        Warning:
            Don't spam this method - it WILL get you banned from Scratch.
            To prevent accidental spam, a rate limit (5 classes per minute) is implemented for this function.
        """
        global CREATE_CLASS_USES
        if len(CREATE_CLASS_USES) < 5:
            CREATE_CLASS_USES.insert(0, time.time())
        else:
            if CREATE_CLASS_USES[-1] < time.time() - 300:
                CREATE_CLASS_USES.pop()
            else:
                raise exceptions.BadRequest(
                    "Rate limit for creating Scratch classes exceeded.\n"
                    "This rate limit is enforced by scratchattach, not by the Scratch API.\n"
                    "For security reasons, it cannot be turned off.\n\n"
                    "Don't spam-create classes, it WILL get you banned.")
            CREATE_CLASS_USES.insert(0, time.time())

>>>>>>> 9432bb17
        if not self.is_teacher:
            raise exceptions.Unauthorized(f"{self.username} is not a teacher; can't create class")

        data = requests.post("https://scratch.mit.edu/classes/create_classroom/",
                             json={"title": title, "description": desc},
                             headers=self._headers, cookies=self._cookies).json()

        class_id = data[0]["id"]
        return self.connect_classroom(class_id)

    # --- My stuff page ---

    def mystuff_projects(self, filter_arg: str = "all", *, page: int = 1, sort_by: str = '', descending: bool = True) \
<<<<<<< HEAD
            -> list['project.Project']:
=======
            -> list[project.Project]:
>>>>>>> 9432bb17
        """
        Gets the projects from the "My stuff" page.

        Args:
            filter_arg (str): Possible values for this parameter are "all", "shared", "unshared" and "trashed"

        Keyword Arguments:
            page (int): The page of the "My Stuff" projects that should be returned
            sort_by (str): The key the projects should be sorted based on. Possible values for this parameter are "" (then the projects are sorted based on last modified), "view_count", love_count", "remixers_count" (then the projects are sorted based on remix count) and "title" (then the projects are sorted based on title)
            descending (boolean): Determines if the element with the highest key value (the key is specified in the sort_by argument) should be returned first. Defaults to True.

        Returns:
            list<scratchattach.project.Project>: A list with the projects from the "My Stuff" page, each project is represented by a Project object.
        """
        if descending:
            ascsort = ""
            descsort = sort_by
        else:
            ascsort = sort_by
            descsort = ""
        try:
            targets = requests.get(
                f"https://scratch.mit.edu/site-api/projects/{filter_arg}/?page={page}&ascsort={ascsort}&descsort={descsort}",
                headers=headers,
                cookies=self._cookies,
                timeout=10,
            ).json()
            projects = []
            for target in targets:
                projects.append(project.Project(
                    id=target["pk"], _session=self, author_name=self._username,
                    comments_allowed=None, instructions=None, notes=None,
                    created=target["fields"]["datetime_created"],
                    last_modified=target["fields"]["datetime_modified"],
                    share_date=target["fields"]["datetime_shared"],
                    thumbnail_url="https:" + target["fields"]["thumbnail_url"],
                    favorites=target["fields"]["favorite_count"],
                    loves=target["fields"]["love_count"],
                    remixes=target["fields"]["remixers_count"],
                    views=target["fields"]["view_count"],
                    title=target["fields"]["title"],
                    comment_count=target["fields"]["commenters_count"]
                ))
            return projects
        except Exception:
            raise exceptions.FetchError()

    def mystuff_studios(self, filter_arg: str = "all", *, page: int = 1, sort_by: str = "", descending: bool = True) \
<<<<<<< HEAD
            -> list['studio.Studio']:
=======
            -> list[studio.Studio]:
>>>>>>> 9432bb17
        if descending:
            ascsort = ""
            descsort = sort_by
        else:
            ascsort = sort_by
            descsort = ""
        try:
            targets = requests.get(
<<<<<<< HEAD
                f"https://scratch.mit.edu/site-api/galleries/{filter_arg}/"
                f"?page={page}&ascsort={ascsort}&descsort={descsort}",
                headers=headers,
                cookies=self._cookies,
                timeout=10,
=======
                f"https://scratch.mit.edu/site-api/galleries/{filter_arg}/",
                params={"page": page, "ascsort": ascsort, "descsort": descsort},
                headers=headers,
                cookies=self._cookies,
                timeout=10
>>>>>>> 9432bb17
            ).json()
            studios = []
            for target in targets:
                studios.append(studio.Studio(
                    id=target["pk"], _session=self,
                    title=target["fields"]["title"],
                    description=None,
                    host_id=target["fields"]["owner"]["pk"],
                    host_name=target["fields"]["owner"]["username"],
                    open_to_all=None, comments_allowed=None,
                    image_url="https:" + target["fields"]["thumbnail_url"],
                    created=target["fields"]["datetime_created"],
                    modified=target["fields"]["datetime_modified"],
                    follower_count=None, manager_count=None,
                    curator_count=target["fields"]["curators_count"],
                    project_count=target["fields"]["projecters_count"]
                ))
            return studios
        except Exception:
            raise exceptions.FetchError()

    def mystuff_classes(self, mode: str = "Last created", page: int = None) -> list[classroom.Classroom]:
        if not self.is_teacher:
            raise exceptions.Unauthorized(f"{self.username} is not a teacher; can't have classes")
        ascsort, descsort = get_class_sort_mode(mode)

        classes_data = requests.get("https://scratch.mit.edu/site-api/classrooms/all/",
                                    params={"page": page, "ascsort": ascsort, "descsort": descsort},
                                    headers=self._headers, cookies=self._cookies).json()
        classes = []
        for data in classes_data:
            fields = data["fields"]
            educator_pf = fields["educator_profile"]
            classes.append(classroom.Classroom(
                id=data["pk"],
                title=fields["title"],
                classtoken=fields["token"],
                datetime=datetime.datetime.fromisoformat(fields["datetime_created"]),
                author=user.User(
                    username=educator_pf["user"]["username"], id=educator_pf["user"]["pk"], _session=self),
                _session=self))
        return classes

    def mystuff_ended_classes(self, mode: str = "Last created", page: int = None) -> list[classroom.Classroom]:
        if not self.is_teacher:
            raise exceptions.Unauthorized(f"{self.username} is not a teacher; can't have (deleted) classes")
        ascsort, descsort = get_class_sort_mode(mode)

        classes_data = requests.get("https://scratch.mit.edu/site-api/classrooms/closed/",
                                    params={"page": page, "ascsort": ascsort, "descsort": descsort},
                                    headers=self._headers, cookies=self._cookies).json()
        classes = []
        for data in classes_data:
            fields = data["fields"]
            educator_pf = fields["educator_profile"]
            classes.append(classroom.Classroom(
                id=data["pk"],
                title=fields["title"],
                classtoken=fields["token"],
                datetime=datetime.datetime.fromisoformat(fields["datetime_created"]),
                author=user.User(
                    username=educator_pf["user"]["username"], id=educator_pf["user"]["pk"], _session=self),
                _session=self))
        return classes

    def backpack(self, limit: int = 20, offset: int = 0) -> list[backpack_asset.BackpackAsset]:
        """
        Lists the assets that are in the backpack of the user associated with the session.

        Returns:
<<<<<<< HEAD
            list<backpack_asset.BackpackAsset>: List that contains the backpack items as dicts
=======
            list<backpack_asset.BackpackAsset>: List that contains the backpack items
>>>>>>> 9432bb17
        """
        data = commons.api_iterative(
            f"https://backpack.scratch.mit.edu/{self._username}",
            limit=limit, offset=offset, _headers=self._headers
        )
        return commons.parse_object_list(data, backpack_asset.BackpackAsset, self)

<<<<<<< HEAD
    def delete_from_backpack(self, backpack_asset_id) -> 'backpack_asset.BackpackAsset':
=======
    def delete_from_backpack(self, backpack_asset_id) -> backpack_asset.BackpackAsset:
>>>>>>> 9432bb17
        """
        Deletes an asset from the backpack.

        Args:
            backpack_asset_id: ID of the backpack asset that will be deleted
        """
        return backpack_asset.BackpackAsset(id=backpack_asset_id, _session=self).delete()

    def become_scratcher_invite(self) -> dict:
        """
        If you are a new Scratcher and have been invited for becoming a Scratcher, this API endpoint will provide
        more info on the invite.
        """
        return requests.get(f"https://api.scratch.mit.edu/users/{self.username}/invites", headers=self._headers,
                            cookies=self._cookies).json()

    # --- Connect classes inheriting from BaseCloud ---

    # noinspection PyPep8Naming
    def connect_cloud(self, project_id, *, CloudClass: Type[_base.BaseCloud] = cloud.ScratchCloud) \
            -> Type[_base.BaseCloud]:
        """
        Connects to a cloud (by default Scratch's cloud) as logged-in user.

        Args:
            project_id:
        
        Keyword arguments: CloudClass: The class that the returned object should be of. By default, this class is
        scratchattach.cloud.ScratchCloud.

        Returns: Type[scratchattach._base.BaseCloud]: An object representing the cloud of a project. Can be of any
        class inheriting from BaseCloud.
        """
        return CloudClass(project_id=project_id, _session=self)

    def connect_scratch_cloud(self, project_id) -> cloud.ScratchCloud:
        """
        Returns:
            scratchattach.cloud.ScratchCloud: An object representing the Scratch cloud of a project.
        """
        return cloud.ScratchCloud(project_id=project_id, _session=self)

    def connect_tw_cloud(self, project_id, *, purpose="", contact="",
<<<<<<< HEAD
                         cloud_host="wss://clouddata.turbowarp.org") -> 'cloud.TwCloud':
=======
                         cloud_host="wss://clouddata.turbowarp.org") -> cloud.TwCloud:
>>>>>>> 9432bb17
        """
        Returns:
            scratchattach.cloud.TwCloud: An object representing the TurboWarp cloud of a project.
        """
        return cloud.TwCloud(project_id=project_id, purpose=purpose, contact=contact, cloud_host=cloud_host,
                             _session=self)

    # --- Connect classes inheriting from BaseSiteComponent ---

    # noinspection PyPep8Naming
    # Class is camelcase here
    def _make_linked_object(self, identificator_name, identificator, Class: BaseSiteComponent,
                            NotFoundException: Exception) -> BaseSiteComponent:
        """
        The Session class doesn't save the login in a ._session attribute, but IS the login ITSELF.

        Therefore, the _make_linked_object method has to be adjusted
        to get it to work for in the Session class.

        Class must inherit from BaseSiteComponent
        """
        # noinspection PyProtectedMember
        # _get_object is protected
        return commons._get_object(identificator_name, identificator, Class, NotFoundException, self)

<<<<<<< HEAD
    def connect_user(self, username: str) -> 'user.User':
=======
    def connect_user(self, username: str) -> user.User:
>>>>>>> 9432bb17
        """
        Gets a user using this session, connects the session to the User object to allow authenticated actions

        Args:
            username (str): Username of the requested user

        Returns:
            scratchattach.user.User: An object that represents the requested user and allows you to perform actions on the user (like user.follow)
        """
        return self._make_linked_object("username", username, user.User, exceptions.UserNotFound)

<<<<<<< HEAD
    def find_username_from_id(self, user_id: int):
=======
    def find_username_from_id(self, user_id: int) -> str:
>>>>>>> 9432bb17
        """
        Warning:
            Every time this functions is run, a comment on your profile is posted and deleted. Therefore you shouldn't run this too often.

        Returns:
            str: The username that corresponds to the user id
        """
        you = user.User(username=self.username, _session=self)
        try:
            comment = you.post_comment("scratchattach", commentee_id=int(user_id))
        except exceptions.CommentPostFailure:
            raise exceptions.BadRequest(
                "After posting a comment, you need to wait 10 seconds before you can connect users by id again.")
        except exceptions.BadRequest:
            raise exceptions.UserNotFound("Invalid user id")
        except Exception as e:
            raise e
        you.delete_comment(comment_id=comment.id)
        try:
            username = comment.content.split('">@')[1]
            username = username.split("</a>")[0]
        except IndexError:
            raise exceptions.UserNotFound()
        return username

<<<<<<< HEAD
    def connect_user_by_id(self, user_id: int) -> 'user.User':
=======
    def connect_user_by_id(self, user_id: int) -> user.User:
>>>>>>> 9432bb17
        """
        Gets a user using this session, connects the session to the User object to allow authenticated actions

        This method ...
        1) gets the username by posting a comment with the user_id as commentee_id.
        2) deletes the posted comment.
        3) fetches other information about the user using Scratch's api.scratch.mit.edu/users/username API.

        Warning:
            Every time this functions is run, a comment on your profile is posted and deleted. Therefore, you shouldn't run this too often.

        Args:
            user_id (int): User ID of the requested user

        Returns:
            scratchattach.user.User: An object that represents the requested user and allows you to perform actions on the user (like user.follow)
        """
        return self._make_linked_object("username", self.find_username_from_id(user_id), user.User,
                                        exceptions.UserNotFound)

    def connect_project(self, project_id) -> project.Project:
        """
        Gets a project using this session, connects the session to the Project object to allow authenticated actions
sess
        Args:
            project_id (int): ID of the requested project

        Returns:
            scratchattach.project.Project: An object that represents the requested project and allows you to perform actions on the project (like project.love)
        """
        return self._make_linked_object("id", int(project_id), project.Project, exceptions.ProjectNotFound)

    def connect_studio(self, studio_id) -> studio.Studio:
        """
        Gets a studio using this session, connects the session to the Studio object to allow authenticated actions

        Args:
            studio_id (int): ID of the requested studio

        Returns:
            scratchattach.studio.Studio: An object that represents the requested studio and allows you to perform actions on the studio (like studio.follow)
        """
        return self._make_linked_object("id", int(studio_id), studio.Studio, exceptions.StudioNotFound)

    def connect_classroom(self, class_id) -> classroom.Classroom:
        """
        Gets a class using this session.

        Args:
            class_id (str): class id of the requested class

        Returns:
            scratchattach.classroom.Classroom: An object representing the requested classroom
        """
        return self._make_linked_object("id", int(class_id), classroom.Classroom, exceptions.ClassroomNotFound)

    def connect_classroom_from_token(self, class_token) -> classroom.Classroom:
        """
        Gets a class using this session.

        Args:
            class_token (str): class token of the requested class

        Returns:
            scratchattach.classroom.Classroom: An object representing the requested classroom
        """
        return self._make_linked_object("classtoken", int(class_token), classroom.Classroom,
                                        exceptions.ClassroomNotFound)

    def connect_topic(self, topic_id) -> forum.ForumTopic:
        """
        Gets a forum topic using this session, connects the session to the ForumTopic object to allow authenticated actions
        Data is up-to-date. Data received from Scratch's RSS feed XML API.

        Args:
            topic_id (int): ID of the requested forum topic (can be found in the browser URL bar)

        Returns:
            scratchattach.forum.ForumTopic: An object that represents the requested forum topic
        """
        return self._make_linked_object("id", int(topic_id), forum.ForumTopic, exceptions.ForumContentNotFound)

    def connect_topic_list(self, category_id, *, page=1):

        """
        Gets the topics from a forum category. Data web-scraped from Scratch's forums UI.
        Data is up-to-date.

        Args:
            category_id (str): ID of the forum category

        Keyword Arguments:
            page (str): Page of the category topics that should be returned

        Returns:
            list<scratchattach.forum.ForumTopic>: A list containing the forum topics from the specified category
        """

        try:
            response = requests.get(f"https://scratch.mit.edu/discuss/{category_id}/?page={page}",
                                    headers=self._headers, cookies=self._cookies)
            soup = BeautifulSoup(response.content, 'html.parser')
        except Exception as e:
            raise exceptions.FetchError(str(e))

        try:
            category_name = soup.find('h4').find("span").get_text()
        except Exception:
            raise exceptions.BadRequest("Invalid category id")

        try:
            topics = soup.find_all('tr')
            topics.pop(0)
            return_topics = []

            for topic in topics:
                title_link = topic.find('a')
                title = title_link.text.strip()
                topic_id = title_link['href'].split('/')[-2]

                columns = topic.find_all('td')
                columns = [column.text for column in columns]
                if len(columns) == 1:
                    # This is a sticky topic -> Skip it
                    continue

                last_updated = columns[3].split(" ")[0] + " " + columns[3].split(" ")[1]

                return_topics.append(
                    forum.ForumTopic(_session=self, id=int(topic_id), title=title, category_name=category_name,
                                     last_updated=last_updated, reply_count=int(columns[1]),
                                     view_count=int(columns[2])))
            return return_topics
        except Exception as e:
            raise exceptions.ScrapeError(str(e))

    # --- Connect classes inheriting from BaseEventHandler ---

    def connect_message_events(self, *, update_interval=2) -> message_events.MessageEvents:
        # shortcut for connect_linked_user().message_events()
        return message_events.MessageEvents(user.User(username=self.username, _session=self),
                                            update_interval=update_interval)

    def connect_filterbot(self, *, log_deletions=True) -> filterbot.Filterbot:
        return filterbot.Filterbot(user.User(username=self.username, _session=self), log_deletions=log_deletions)


# ------ #

def login_by_id(session_id: str, *, username: str = None, password: str = None, xtoken=None) -> Session:
    """
    Creates a session / log in to the Scratch website with the specified session id.
    Structured similarly to Session._connect_object method.

    Args:
        session_id (str)

    Keyword arguments:
        username (str)
        password (str)
        xtoken (str)

    Returns:
        scratchattach.session.Session: An object that represents the created login / session
    """
    # Removed this from docstring since it doesn't exist:
    # timeout (int): Optional, but recommended.
    # Specify this when the Python environment's IP address is blocked by Scratch's API,
    # but you still want to use cloud variables.

    # Generate session_string (a scratchattach-specific authentication method)
    if password is not None:
        session_data = dict(session_id=session_id, username=username, password=password)
        session_string = base64.b64encode(json.dumps(session_data).encode())
    else:
        session_string = None
    _session = Session(id=session_id, username=username, session_string=session_string, xtoken=xtoken)

    try:
        status = _session.update()
    except Exception as e:
        status = False
        warnings.warn(f"Key error at key {e} when reading scratch.mit.edu/session API response")

    if status is not True:
        if _session.xtoken is None:
            if _session.username is None:
                warnings.warn("Warning: Logged in by id, but couldn't fetch XToken. "
                              "Make sure the provided session id is valid. "
                              "Setting cloud variables can still work if you provide a "
                              "`username='username'` keyword argument to the sa.login_by_id function")
            else:
                warnings.warn("Warning: Logged in by id, but couldn't fetch XToken. "
                              "Make sure the provided session id is valid.")
        else:
            warnings.warn("Warning: Logged in by id, but couldn't fetch session info. "
                          "This won't affect any other features.")
    return _session


def login(username, password, *, timeout=10) -> Session:
    """
    Creates a session / log in to the Scratch website with the specified username and password.

    This method ...
    1. creates a session id by posting a login request to Scratch's login API. (If this fails, scratchattach.exceptions.LoginFailure is raised)
    2. fetches the xtoken and other information by posting a request to scratch.mit.edu/session. (If this fails, a warning is displayed)

    Args:
        username (str)
        password (str)

    Keyword arguments:
        timeout (int): Timeout for the request to Scratch's login API (in seconds). Defaults to 10.

    Returns:
        scratchattach.session.Session: An object that represents the created login / session
    """

    # Post request to login API:
    _headers = headers.copy()
    _headers["Cookie"] = "scratchcsrftoken=a;scratchlanguage=en;"
    request = requests.post(
        "https://scratch.mit.edu/login/", json={"username": username, "password": password}, headers=_headers,
<<<<<<< HEAD
        timeout=timeout,
        errorhandling = False
=======
        timeout=timeout, errorhandling = False
>>>>>>> 9432bb17
    )
    try:
        session_id = str(re.search('"(.*)"', request.headers["Set-Cookie"]).group())
    except Exception:
        raise exceptions.LoginFailure(
            "Either the provided authentication data is wrong or your network is banned from Scratch.\n\nIf you're using an online IDE (like replit.com) Scratch possibly banned its IP adress. In this case, try logging in with your session id: https://github.com/TimMcCool/scratchattach/wiki#logging-in")

    # Create session object:
    return login_by_id(session_id, username=username, password=password)


def login_by_session_string(session_string: str) -> Session:
    session_string = base64.b64decode(session_string).decode()  # unobfuscate
    session_data = json.loads(session_string)
    try:
        assert session_data.get("session_id")
        return login_by_id(session_data["session_id"], username=session_data.get("username"),
                           password=session_data.get("password"))
    except Exception:
        pass
    try:
        assert session_data.get("username") and session_data.get("password")
        return login(username=session_data["username"], password=session_data["password"])
    except Exception:
        pass
    raise ValueError("Couldn't log in.")<|MERGE_RESOLUTION|>--- conflicted
+++ resolved
@@ -16,20 +16,9 @@
 
 from bs4 import BeautifulSoup
 
-<<<<<<< HEAD
-from . import activity
-from . import classroom
-from . import forum
-from . import studio
-from . import user, project, backpack_asset
-from ._base import BaseSiteComponent
-# noinspection PyProtectedMember
-# Pycharm doesn't like that you are importing a protected member '_base'
-=======
 from . import activity, classroom, forum, studio, user, project, backpack_asset
 # noinspection PyProtectedMember
 from ._base import BaseSiteComponent
->>>>>>> 9432bb17
 from ..cloud import cloud, _base
 from ..eventhandlers import message_events, filterbot
 from ..other import project_json_capabilities
@@ -40,10 +29,7 @@
 
 CREATE_PROJECT_USES = []
 CREATE_STUDIO_USES = []
-<<<<<<< HEAD
-=======
 CREATE_CLASS_USES = []
->>>>>>> 9432bb17
 
 
 class Session(BaseSiteComponent):
@@ -60,13 +46,8 @@
         banned: Returns True if the associated account is banned
     """
 
-<<<<<<< HEAD
-    def __str__(self):
-        return f"Login for account: {self.username}"
-=======
     def __str__(self) -> str:
         return f"Login for account {self.username!r}"
->>>>>>> 9432bb17
 
     def __init__(self, **entries):
         # Info on how the .update method has to fetch the data:
@@ -127,11 +108,7 @@
                           f"Some features may not work properly.")
         return True
 
-<<<<<<< HEAD
-    def connect_linked_user(self) -> 'user.User':
-=======
     def connect_linked_user(self) -> user.User:
->>>>>>> 9432bb17
         """
         Gets the user associated with the login / session.
 
@@ -209,11 +186,7 @@
         requests.post("https://scratch.mit.edu/accounts/logout/",
                       headers=self._headers, cookies=self._cookies)
 
-<<<<<<< HEAD
-    def messages(self, *, limit: int = 40, offset: int = 0, date_limit=None, filter_by=None) -> 'activity.Activity':
-=======
     def messages(self, *, limit: int = 40, offset: int = 0, date_limit=None, filter_by=None) -> list[activity.Activity]:
->>>>>>> 9432bb17
         """
         Returns the messages.
 
@@ -245,12 +218,8 @@
             limit=limit, offset=offset, _headers=self._headers, cookies=self._cookies
         )
 
-<<<<<<< HEAD
-    def classroom_alerts(self, _classroom: classroom.Classroom | int = None, mode: str = "Last created", page: int = None):
-=======
     def classroom_alerts(self, _classroom: classroom.Classroom | int = None, mode: str = "Last created",
                          page: int = None):
->>>>>>> 9432bb17
         if isinstance(_classroom, classroom.Classroom):
             _classroom = _classroom.id
 
@@ -264,10 +233,7 @@
         data = requests.get(f"https://scratch.mit.edu/site-api/classrooms/alerts/{_classroom}",
                             params={"page": page, "ascsort": ascsort, "descsort": descsort},
                             headers=self._headers, cookies=self._cookies).json()
-<<<<<<< HEAD
-=======
-
->>>>>>> 9432bb17
+
         return data
 
     def clear_messages(self):
@@ -297,11 +263,7 @@
 
     # Front-page-related stuff:
 
-<<<<<<< HEAD
-    def feed(self, *, limit=20, offset=0, date_limit=None) -> list['activity.Activity']:
-=======
     def feed(self, *, limit=20, offset=0, date_limit=None) -> list[activity.Activity]:
->>>>>>> 9432bb17
         """
         Returns the "What's happening" section (frontpage).
 
@@ -321,11 +283,7 @@
         # for more consistent names, this method was renamed
         return self.feed(limit=limit, offset=offset, date_limit=date_limit)  # for backwards compatibility with v1
 
-<<<<<<< HEAD
-    def loved_by_followed_users(self, *, limit=40, offset=0) -> list['project.Project']:
-=======
     def loved_by_followed_users(self, *, limit=40, offset=0) -> list[project.Project]:
->>>>>>> 9432bb17
         """
         Returns the "Projects loved by Scratchers I'm following" section (frontpage).
 
@@ -341,11 +299,7 @@
 
     """
     These methods are disabled because it is unclear if there is any case in which the response is not empty. 
-<<<<<<< HEAD
-    def shared_by_followed_users(self, *, limit=40, offset=0) -> list['project.Project']:
-=======
     def shared_by_followed_users(self, *, limit=40, offset=0) -> list[project.Project]:
->>>>>>> 9432bb17
         '''
         Returns the "Projects by Scratchers I'm following" section (frontpage).
         This section is only visible to old accounts (according to the Scratch wiki).
@@ -378,35 +332,21 @@
         return commons.parse_object_list(data, project.Project, self)"""
 
     # -- Project JSON editing capabilities ---
-<<<<<<< HEAD
-
-    @staticmethod
-    def connect_empty_project_pb() -> 'project_json_capabilities.ProjectBody':
-=======
     # These are set to staticmethods right now, but they probably should not be
     @staticmethod
     def connect_empty_project_pb() -> project_json_capabilities.ProjectBody:
->>>>>>> 9432bb17
         pb = project_json_capabilities.ProjectBody()
         pb.from_json(empty_project_json)
         return pb
 
     @staticmethod
-<<<<<<< HEAD
-    def connect_pb_from_dict(project_json: dict) -> 'project_json_capabilities.ProjectBody':
-=======
     def connect_pb_from_dict(project_json: dict) -> project_json_capabilities.ProjectBody:
->>>>>>> 9432bb17
         pb = project_json_capabilities.ProjectBody()
         pb.from_json(project_json)
         return pb
 
     @staticmethod
-<<<<<<< HEAD
-    def connect_pb_from_file(path_to_file) -> 'project_json_capabilities.ProjectBody':
-=======
     def connect_pb_from_file(path_to_file) -> project_json_capabilities.ProjectBody:
->>>>>>> 9432bb17
         pb = project_json_capabilities.ProjectBody()
         # noinspection PyProtectedMember
         # _load_sb3_file starts with an underscore
@@ -453,11 +393,7 @@
     # --- Search ---
 
     def search_projects(self, *, query: str = "", mode: str = "trending", language: str = "en", limit: int = 40,
-<<<<<<< HEAD
-                        offset: int = 0) -> list['project.Project']:
-=======
                         offset: int = 0) -> list[project.Project]:
->>>>>>> 9432bb17
         """
         Uses the Scratch search to search projects.
 
@@ -478,11 +414,7 @@
         return commons.parse_object_list(response, project.Project, self)
 
     def explore_projects(self, *, query: str = "*", mode: str = "trending", language: str = "en", limit: int = 40,
-<<<<<<< HEAD
-                         offset: int = 0) -> list['project.Project']:
-=======
                          offset: int = 0) -> list[project.Project]:
->>>>>>> 9432bb17
         """
         Gets projects from the explore page.
 
@@ -505,11 +437,7 @@
         return commons.parse_object_list(response, project.Project, self)
 
     def search_studios(self, *, query: str = "", mode: str = "trending", language: str = "en", limit: int = 40,
-<<<<<<< HEAD
-                       offset: int = 0) -> list['studio.Studio']:
-=======
                        offset: int = 0) -> list[studio.Studio]:
->>>>>>> 9432bb17
         if not query:
             raise ValueError("The query can't be empty for search")
         response = commons.api_iterative(
@@ -518,11 +446,7 @@
         return commons.parse_object_list(response, studio.Studio, self)
 
     def explore_studios(self, *, query: str = "", mode: str = "trending", language: str = "en", limit: int = 40,
-<<<<<<< HEAD
-                        offset: int = 0) -> list['studio.Studio']:
-=======
                         offset: int = 0) -> list[studio.Studio]:
->>>>>>> 9432bb17
         if not query:
             raise ValueError("The query can't be empty for explore")
         response = commons.api_iterative(
@@ -533,11 +457,7 @@
     # --- Create project API ---
 
     def create_project(self, *, title: str = None, project_json: dict = empty_project_json,
-<<<<<<< HEAD
-                       parent_id=None) -> 'project.Project':  # not working
-=======
                        parent_id=None) -> project.Project:  # not working
->>>>>>> 9432bb17
         """
         Creates a project on the Scratch website.
 
@@ -572,11 +492,7 @@
                                  headers=self._headers, json=project_json).json()
         return self.connect_project(response["content-name"])
 
-<<<<<<< HEAD
-    def create_studio(self, *, title=None, description: str = None):
-=======
     def create_studio(self, *, title: str = None, description: str = None) -> studio.Studio:
->>>>>>> 9432bb17
         """
         Create a studio on the scratch website
 
@@ -614,9 +530,6 @@
 
         return new_studio
 
-<<<<<<< HEAD
-    def create_class(self, title: str, desc: str = ''):
-=======
     def create_class(self, title: str, desc: str = '') -> classroom.Classroom:
         """
         Create a class on the scratch website
@@ -639,7 +552,6 @@
                     "Don't spam-create classes, it WILL get you banned.")
             CREATE_CLASS_USES.insert(0, time.time())
 
->>>>>>> 9432bb17
         if not self.is_teacher:
             raise exceptions.Unauthorized(f"{self.username} is not a teacher; can't create class")
 
@@ -653,11 +565,7 @@
     # --- My stuff page ---
 
     def mystuff_projects(self, filter_arg: str = "all", *, page: int = 1, sort_by: str = '', descending: bool = True) \
-<<<<<<< HEAD
-            -> list['project.Project']:
-=======
             -> list[project.Project]:
->>>>>>> 9432bb17
         """
         Gets the projects from the "My stuff" page.
 
@@ -706,11 +614,7 @@
             raise exceptions.FetchError()
 
     def mystuff_studios(self, filter_arg: str = "all", *, page: int = 1, sort_by: str = "", descending: bool = True) \
-<<<<<<< HEAD
-            -> list['studio.Studio']:
-=======
             -> list[studio.Studio]:
->>>>>>> 9432bb17
         if descending:
             ascsort = ""
             descsort = sort_by
@@ -719,19 +623,11 @@
             descsort = ""
         try:
             targets = requests.get(
-<<<<<<< HEAD
-                f"https://scratch.mit.edu/site-api/galleries/{filter_arg}/"
-                f"?page={page}&ascsort={ascsort}&descsort={descsort}",
-                headers=headers,
-                cookies=self._cookies,
-                timeout=10,
-=======
                 f"https://scratch.mit.edu/site-api/galleries/{filter_arg}/",
                 params={"page": page, "ascsort": ascsort, "descsort": descsort},
                 headers=headers,
                 cookies=self._cookies,
                 timeout=10
->>>>>>> 9432bb17
             ).json()
             studios = []
             for target in targets:
@@ -802,11 +698,7 @@
         Lists the assets that are in the backpack of the user associated with the session.
 
         Returns:
-<<<<<<< HEAD
-            list<backpack_asset.BackpackAsset>: List that contains the backpack items as dicts
-=======
             list<backpack_asset.BackpackAsset>: List that contains the backpack items
->>>>>>> 9432bb17
         """
         data = commons.api_iterative(
             f"https://backpack.scratch.mit.edu/{self._username}",
@@ -814,11 +706,7 @@
         )
         return commons.parse_object_list(data, backpack_asset.BackpackAsset, self)
 
-<<<<<<< HEAD
-    def delete_from_backpack(self, backpack_asset_id) -> 'backpack_asset.BackpackAsset':
-=======
     def delete_from_backpack(self, backpack_asset_id) -> backpack_asset.BackpackAsset:
->>>>>>> 9432bb17
         """
         Deletes an asset from the backpack.
 
@@ -862,11 +750,7 @@
         return cloud.ScratchCloud(project_id=project_id, _session=self)
 
     def connect_tw_cloud(self, project_id, *, purpose="", contact="",
-<<<<<<< HEAD
-                         cloud_host="wss://clouddata.turbowarp.org") -> 'cloud.TwCloud':
-=======
                          cloud_host="wss://clouddata.turbowarp.org") -> cloud.TwCloud:
->>>>>>> 9432bb17
         """
         Returns:
             scratchattach.cloud.TwCloud: An object representing the TurboWarp cloud of a project.
@@ -892,11 +776,7 @@
         # _get_object is protected
         return commons._get_object(identificator_name, identificator, Class, NotFoundException, self)
 
-<<<<<<< HEAD
-    def connect_user(self, username: str) -> 'user.User':
-=======
     def connect_user(self, username: str) -> user.User:
->>>>>>> 9432bb17
         """
         Gets a user using this session, connects the session to the User object to allow authenticated actions
 
@@ -908,11 +788,7 @@
         """
         return self._make_linked_object("username", username, user.User, exceptions.UserNotFound)
 
-<<<<<<< HEAD
-    def find_username_from_id(self, user_id: int):
-=======
     def find_username_from_id(self, user_id: int) -> str:
->>>>>>> 9432bb17
         """
         Warning:
             Every time this functions is run, a comment on your profile is posted and deleted. Therefore you shouldn't run this too often.
@@ -938,11 +814,7 @@
             raise exceptions.UserNotFound()
         return username
 
-<<<<<<< HEAD
-    def connect_user_by_id(self, user_id: int) -> 'user.User':
-=======
     def connect_user_by_id(self, user_id: int) -> user.User:
->>>>>>> 9432bb17
         """
         Gets a user using this session, connects the session to the User object to allow authenticated actions
 
@@ -1167,12 +1039,8 @@
     _headers["Cookie"] = "scratchcsrftoken=a;scratchlanguage=en;"
     request = requests.post(
         "https://scratch.mit.edu/login/", json={"username": username, "password": password}, headers=_headers,
-<<<<<<< HEAD
-        timeout=timeout,
-        errorhandling = False
-=======
+
         timeout=timeout, errorhandling = False
->>>>>>> 9432bb17
     )
     try:
         session_id = str(re.search('"(.*)"', request.headers["Set-Cookie"]).group())
