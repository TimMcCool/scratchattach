--- conflicted
+++ resolved
@@ -97,24 +97,6 @@
         self.update_function = requests.post
         self.update_api = "https://scratch.mit.edu/session"
 
-<<<<<<< HEAD
-=======
-        # Set attributes every Session object needs to have:
-        self.id = None
-        self.username = None
-        self.xtoken = None
-        self.new_scratcher = None
-        self.is_teacher = None
-
-        # Set attributes that Session object may get
-        self._user: user.User = None
-        self.time_created: datetime.datetime = None
-        self.language = "en" # default
-
-        # Update attributes from entries dict:
-        self.__dict__.update(entries)
-
->>>>>>> bbe294f8
         # Set alternative attributes:
         self._username = self.username  # backwards compatibility with v1
 
