--- conflicted
+++ resolved
@@ -101,10 +101,6 @@
         self.project_count = stats.get("projects", self.project_count)
         return True
 
-<<<<<<< HEAD
-    def __repr__(self):
-        return f"-S {self.id} ({self.title})"
-=======
     def __str__(self):
         ret = f"-S {self.id}"
         if self.title:
@@ -153,7 +149,6 @@
     def thumbnail(self) -> bytes:
         with requests.no_error_handling():
             return requests.get(self.image_url).content
->>>>>>> aa17bfb4
 
     def follow(self):
         """
