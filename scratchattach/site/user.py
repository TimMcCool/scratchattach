--- conflicted
+++ resolved
@@ -20,13 +20,6 @@
 from . import project
 from . import studio
 from . import forum
-<<<<<<< HEAD
-from bs4 import BeautifulSoup, Tag
-from ._base import BaseSiteComponent
-from ..utils.commons import headers
-from ..utils import commons
-=======
->>>>>>> 18232fdb
 from . import comment
 from . import activity
 from . import classroom
