<<<<<<< HEAD
"""Session class and login function"""
=======
"""User class"""
>>>>>>> 9432bb17
from __future__ import annotations

import json
import random
import string

from ..eventhandlers import message_events
from . import project
from ..utils import exceptions
from . import studio
from . import forum
from bs4 import BeautifulSoup
from ._base import BaseSiteComponent
from ..utils.commons import headers
from ..utils import commons
from . import comment
from . import activity

from ..utils.requests import Requests as requests

class User(BaseSiteComponent):

    '''
    Represents a Scratch user.

    Attributes:

    :.join_date:

    :.about_me:

    :.wiwo: Returns the user's 'What I'm working on' section

    :.country: Returns the country from the user profile

    :.icon_url: Returns the link to the user's pfp (90x90)

    :.id: Returns the id of the user

    :.scratchteam: Retuns True if the user is in the Scratch team

    :.update(): Updates the attributes
    '''

    def __str__(self):
        return str(self.username)

    def __init__(self, **entries):

        # Info on how the .update method has to fetch the data:
        self.update_function = requests.get
        self.update_API = f"https://api.scratch.mit.edu/users/{entries['username']}"

        # Set attributes every User object needs to have:
        self._session = None
        self.id = None
        self.username = None
        self.name = None

        # Update attributes from entries dict:
        entries.setdefault("name", entries.get("username"))
        self.__dict__.update(entries)

        # Set alternative attributes:
        if hasattr(self, "bio"):
            self.about_me = self.bio
        if hasattr(self, "status"):
            self.wiwo = self.status
        if hasattr(self, "name"):
            self.username = self.name

        # Headers and cookies:
        if self._session is None:
            self._headers :dict = headers
            self._cookies = {}
        else:
            self._headers :dict = self._session._headers
            self._cookies = self._session._cookies

        # Headers for operations that require accept and Content-Type fields:
        self._json_headers = dict(self._headers)
        self._json_headers["accept"] = "application/json"
        self._json_headers["Content-Type"] = "application/json"

    def _update_from_dict(self, data):
        try: self.id = data["id"]
        except KeyError: pass
        try: self.username = data["username"]
        except KeyError: pass
        try: self.scratchteam = data["scratchteam"]
        except KeyError: pass
        try: self.join_date = data["history"]["joined"]
        except KeyError: pass
        try: self.about_me = data["profile"]["bio"]
        except KeyError: pass
        try: self.wiwo = data["profile"]["status"]
        except KeyError: pass
        try: self.country = data["profile"]["country"]
        except KeyError: pass
        try: self.icon_url = data["profile"]["images"]["90x90"]
        except KeyError: pass
        return True

    def _assert_permission(self):
        self._assert_auth()
        if self._session._username != self.username:
            raise exceptions.Unauthorized(
                "You need to be authenticated as the profile owner to do this.")

    def does_exist(self):
        """
        Returns:
            boolean : True if the user exists, False if the user is deleted, None if an error occured
        """
        status_code = requests.get(f"https://scratch.mit.edu/users/{self.username}/").status_code
        if status_code == 200:
            return True
        elif status_code == 404:
            return False

    def is_new_scratcher(self):
        """
        Returns:
            boolean : True if the user has the New Scratcher status, else False
        """
        try:
            res = requests.get(f"https://scratch.mit.edu/users/{self.username}/").text
            group=res[res.rindex('<span class="group">'):][:70]
            return "new scratcher" in group.lower()
        except Exception:
            return None

    def message_count(self):

        return json.loads(requests.get(f"https://api.scratch.mit.edu/users/{self.username}/messages/count/?cachebust={random.randint(0,10000)}", headers = {'user-agent': 'Mozilla/5.0 (Windows NT 10.0; Win64; x64) AppleWebKit/537.3c6 (KHTML, like Gecko) Chrome/75.0.3770.142 Safari/537.36',}).text)["count"]

    def featured_data(self):
        """
        Returns:
            dict: Gets info on the user's featured project and featured label (like "Featured project", "My favorite things", etc.)
        """
        try:
            response = json.loads(requests.get(f"https://scratch.mit.edu/site-api/users/all/{self.username}/").text)
            return {
                "label":response["featured_project_label_name"],
                "project":
                        dict(
                            id=str(response["featured_project_data"]["id"]),
                            author=response["featured_project_data"]["creator"],
                            thumbnail_url="https://"+response["featured_project_data"]["thumbnail_url"][2:],
                            title=response["featured_project_data"]["title"]
                        )
                    }
        except Exception:
            return None

    def follower_count(self):
        # follower count
        text = requests.get(
            f"https://scratch.mit.edu/users/{self.username}/followers/",
            headers = self._headers
        ).text
        return commons.webscrape_count(text, "Followers (", ")")

    def following_count(self):
        # following count
        text = requests.get(
            f"https://scratch.mit.edu/users/{self.username}/following/",
            headers = self._headers
        ).text
        return commons.webscrape_count(text, "Following (", ")")

    def followers(self, *, limit=40, offset=0):
        """
        Returns:
            list<scratchattach.user.User>: The user's followers as list of scratchattach.user.User objects
        """
        response = commons.api_iterative(
            f"https://api.scratch.mit.edu/users/{self.username}/followers/", limit=limit, offset=offset)
        return commons.parse_object_list(response, User, self._session, "username")

    def follower_names(self, *, limit=40, offset=0):
        """
        Returns:
            list<str>: The usernames of the user's followers
        """
        return [i.name for i in self.followers(limit=limit, offset=offset)]

    def following(self, *, limit=40, offset=0):
        """
        Returns:
            list<scratchattach.user.User>: The users that the user is following as list of scratchattach.user.User objects
        """
        response = commons.api_iterative(
            f"https://api.scratch.mit.edu/users/{self.username}/following/", limit=limit, offset=offset)
        return commons.parse_object_list(response, User, self._session, "username")

    def following_names(self, *, limit=40, offset=0):
        """
        Returns:
            list<str>: The usernames of the users the user is following
        """
        return [i.name for i in self.following(limit=limit, offset=offset)]

    def is_following(self, user):
        """
        Returns:
            boolean: Whether the user is following the user provided as argument
        """
        offset = 0
        following = False

        while True:
            try:
                following_names = self.following_names(limit=20, offset=offset)
                if user in following_names:
                    following = True
                    break
                if following_names == []:
                    break
                offset += 20
            except Exception:
                print("Warning: API error when performing following check")
                return following
        return following

    def is_followed_by(self, user):
        """
        Returns:
            boolean: Whether the user is followed by the user provided as argument
        """
        return User(username=user).is_following(self.username)

    def project_count(self):
        text = requests.get(
            f"https://scratch.mit.edu/users/{self.username}/projects/",
            headers = self._headers
        ).text
        return commons.webscrape_count(text, "Shared Projects (", ")")

    def studio_count(self):
        text = requests.get(
            f"https://scratch.mit.edu/users/{self.username}/studios/",
            headers = self._headers
        ).text
        return commons.webscrape_count(text, "Studios I Curate (", ")")

    def studios_following_count(self):
        text = requests.get(
            f"https://scratch.mit.edu/users/{self.username}/studios/",
            headers = self._headers
        ).text
        return commons.webscrape_count(text, "Studios I Follow (", ")")

    def studios(self, *, limit=40, offset=0):
        _studios = commons.api_iterative(
            f"https://api.scratch.mit.edu/users/{self.username}/studios/curate", limit=limit, offset=offset)
        studios = []
        for studio_dict in _studios:
            _studio = studio.Studio(_session = self._session, id = studio_dict["id"])
            _studio._update_from_dict(studio_dict)
            studios.append(_studio)
        return studios

    def projects(self, *, limit=40, offset=0) -> list[project.Project]:
        """
        Returns:
            list<projects.projects.Project>: The user's shared projects
        """
        _projects = commons.api_iterative(
            f"https://api.scratch.mit.edu/users/{self.username}/projects/", limit=limit, offset=offset, _headers= self._headers)
        for p in _projects:
            p["author"] = {"username":self.username}
        return commons.parse_object_list(_projects, project.Project, self._session)

    def loves(self, *, limit=40, offset=0, get_full_project: bool = False) -> list[project.Project]:
        """
        Returns:
            list<projects.projects.Project>: The user's loved projects
        """
        # We need to use beautifulsoup webscraping so we cant use the api_iterative function
        if offset < 0:
            raise exceptions.BadRequest("offset parameter must be >= 0")
        if limit < 0:
            raise exceptions.BadRequest("limit parameter must be >= 0")

        # There are 40 projects on display per page
        # So the first page you need to view is 1 + offset // 40
        # (You have to add one because the first page is idx 1 instead of 0)

        # The final project to view is at idx offset + limit - 1
        # (You have to -1 because the index starts at 0)
        # So the page number for this is 1 + (offset + limit - 1) // 40

        # But this is a range so we have to add another 1 for the second argument
        pages = range(1 + offset // 40,
                      2 + (offset + limit - 1) // 40)
        _projects = []

        for page in pages:
            # The index of the first project on page #n is just (n-1) * 40
            first_idx = (page - 1) * 40

            page_content = requests.get(f"https://scratch.mit.edu/projects/all/{self.username}/loves/"
                                        f"?page={page}", headers=self._headers).content

            soup = BeautifulSoup(
                page_content,
                "html.parser"
            )

            # We need to check if we are out of bounds
            # If we are, we can jump out early
            # This is detectable if Scratch gives you a '404'

            # We can't just detect if the 404 text is within the whole of the page content
            # because it would break if someone made a project with that name

            # This page only uses <h1> tags for the 404 text, so we can just use a soup for those
            h1_tag = soup.find("h1")
            if h1_tag is not None:
                # Just to confirm that it's a 404, in case I am wrong. It can't hurt
                if "Whoops! Our server is Scratch'ing its head" in h1_tag.text:
                    break

            # Each project element is a list item with the class name 'project thumb item' so we can just use that
            for i, project_element in enumerate(
                    soup.find_all("li", {"class": "project thumb item"})):
                # Remember we only want certain projects:
                # The current project idx = first_idx + i
                # We want to start at {offset} and end at {offset + limit}

                # So the offset <= current project idx <= offset + limit
                if offset <= first_idx + i <= offset + limit:
                    # Each of these elements provides:
                    # A project id
                    # A thumbnail link (no need to webscrape this)
                    # A title
                    # An Author (called an owner for some reason)

                    project_anchors = project_element.find_all("a")
                    # Each list item has three <a> tags, the first two linking the project
                    # 1st contains <img> tag
                    # 2nd contains project title
                    # 3rd links to the author & contains their username

                    # This function is pretty handy!
                    # I'll use it for an id from a string like: /projects/1070616180/
                    project_id = commons.webscrape_count(project_anchors[0].attrs["href"],
                                                         "/projects/", "/")
                    title = project_anchors[1].contents[0]
                    author = project_anchors[2].contents[0]

                    # Instantiating a project with the properties that we know
                    # This may cause issues (see below)
                    _project = project.Project(id=project_id,
                                               _session=self._session,
                                               title=title,
                                               author_name=author,
                                               url=f"https://scratch.mit.edu/projects/{project_id}/")
                    if get_full_project:
                        # Put this under an if statement since making api requests for every single
                        # project will cause the function to take a lot longer
                        _project.update()

                    _projects.append(
                        _project
                    )

        return _projects

    def loves_count(self):
        text = requests.get(
            f"https://scratch.mit.edu/projects/all/{self.username}/loves/",
            headers=self._headers
        ).text

        # If there are no loved projects, then Scratch doesn't actually display the number - so we have to catch this
        soup = BeautifulSoup(text, "html.parser")

        if not soup.find("li", {"class": "project thumb item"}):
            # There are no projects, so there are no projects loved
            return 0

        return commons.webscrape_count(text, "&raquo;\n\n (", ")")

    def favorites(self, *, limit=40, offset=0):
        """
        Returns:
            list<projects.projects.Project>: The user's favorite projects
        """
        _projects = commons.api_iterative(
            f"https://api.scratch.mit.edu/users/{self.username}/favorites/", limit=limit, offset=offset, _headers= self._headers)
        return commons.parse_object_list(_projects, project.Project, self._session)

    def favorites_count(self):
        text = requests.get(
            f"https://scratch.mit.edu/users/{self.username}/favorites/",
            headers = self._headers
        ).text
        return commons.webscrape_count(text, "Favorites (", ")")

    def toggle_commenting(self):
        """
        You can only use this function if this object was created using :meth:`scratchattach.session.Session.connect_user`
        """
        self._assert_permission()
        requests.post(f"https://scratch.mit.edu/site-api/comments/user/{self.username}/toggle-comments/",
            headers = headers,
            cookies = self._cookies
        )

    def viewed_projects(self, limit=24, offset=0):
        """
        Returns:
            list<projects.projects.Project>: The user's recently viewed projects

        You can only use this function if this object was created using :meth:`scratchattach.session.Session.connect_user`
        """
        self._assert_permission()
        _projects = commons.api_iterative(
            f"https://api.scratch.mit.edu/users/{self.username}/projects/recentlyviewed", limit=limit, offset=offset, _headers= self._headers)
        return commons.parse_object_list(_projects, project.Project, self._session)

    def set_pfp(self, image: bytes):
        """
        Sets the user's profile picture. You can only use this function if this object was created using :meth:`scratchattach.session.Session.connect_user`
        """
        # Teachers can set pfp! - Should update this method to check for that
        # self._assert_permission()
        requests.post(
            f"https://scratch.mit.edu/site-api/users/all/{self.username}/",
            headers=self._headers,
            cookies=self._cookies,
            files={"file": image})

    def set_bio(self, text):
        """
        Sets the user's "About me" section. You can only use this function if this object was created using :meth:`scratchattach.session.Session.connect_user`
        """
        # Teachers can set bio! - Should update this method to check for that
        # self._assert_permission()
        requests.put(
            f"https://scratch.mit.edu/site-api/users/all/{self.username}/",
            headers=self._json_headers,
            cookies=self._cookies,
            json={"bio": text})

    def set_wiwo(self, text):
        """
        Sets the user's "What I'm working on" section. You can only use this function if this object was created using :meth:`scratchattach.session.Session.connect_user`
        """
        # Teachers can also change your wiwo
        # self._assert_permission()
        requests.put(
            f"https://scratch.mit.edu/site-api/users/all/{self.username}/",
            headers=self._json_headers,
            cookies=self._cookies,
            json={"status": text})

    def set_featured(self, project_id, *, label=""):
        """
        Sets the user's featured project. You can only use this function if this object was created using :meth:`scratchattach.session.Session.connect_user`

        Args:
            project_id: Project id of the project that should be set as featured

        Keyword Args:
            label: The label that should appear above the featured project on the user's profile (Like "Featured project", "Featured tutorial", "My favorite things", etc.)
        """
        self._assert_permission()
        requests.put(
            f"https://scratch.mit.edu/site-api/users/all/{self.username}/",
            headers=self._json_headers,
            cookies=self._cookies,
            json={"featured_project": int(project_id), "featured_project_label": label}
        )

    def set_forum_signature(self, text):
        """
        Sets the user's discuss forum signature. You can only use this function if this object was created using :meth:`scratchattach.session.Session.connect_user`
        """
        self._assert_permission()
        headers = {
            'accept': 'text/html,application/xhtml+xml,application/xml;q=0.9,image/avif,image/webp,image/apng,*/*;q=0.8,application/signed-exchange;v=b3;q=0.7',
            'content-type': 'application/x-www-form-urlencoded',
            'origin': 'https://scratch.mit.edu',
            'referer': 'https://scratch.mit.edu/discuss/settings/TimMcCool/',
            'user-agent': 'Mozilla/5.0 (Windows NT 10.0; Win64; x64) AppleWebKit/537.36 (KHTML, like Gecko) Chrome/125.0.0.0 Safari/537.36',
        }
        data = {
            'csrfmiddlewaretoken': 'a',
            'signature': text,
            'update': '',
        }
        response = requests.post(f'https://scratch.mit.edu/discuss/settings/{self.username}/', cookies=self._cookies, headers=headers, data=data)

    def post_comment(self, content, *, parent_id="", commentee_id=""):
        """
        Posts a comment on the user's profile. You can only use this function if this object was created using :meth:`scratchattach.session.Session.connect_user`

        Args:
            content: Content of the comment that should be posted

        Keyword Arguments:
            parent_id: ID of the comment you want to reply to. If you don't want to mention a user, don't put the argument.
            commentee_id: ID of the user that will be mentioned in your comment and will receive a message about your comment. If you don't want to mention a user, don't put the argument.

        Returns:
            scratchattach.comment.Comment: An object representing the created comment.
        """
        self._assert_auth()
        data = {
                "commentee_id": commentee_id,
                "content": str(content),
                "parent_id": parent_id,
        }
        r = requests.post(
            f"https://scratch.mit.edu/site-api/comments/user/{self.username}/add/",
            headers=headers,
            cookies=self._cookies,
            data=json.dumps(data),
        )
        if r.status_code != 200:
            if "Looks like we are having issues with our servers!" in r.text:
                raise exceptions.BadRequest("Invalid arguments passed")
            else:
                raise exceptions.CommentPostFailure(r.text)

        try:
            text = r.text
            data = {
                'id': text.split('<div id="comments-')[1].split('" class="comment')[0],
                'author': {"username": text.split('" data-comment-user="')[1].split('"><img class')[0]},
                'content': text.split('<div class="content">')[1].split('"</div>')[0],
                'reply_count': 0,
                'cached_replies': []
            }
            _comment = comment.Comment(source="profile", parent_id=None if parent_id=="" else parent_id, commentee_id=commentee_id, source_id=self.username, id=data["id"], _session = self._session)
            _comment._update_from_dict(data)
            return _comment
        except Exception:
            if '{"error": "isFlood"}' in text:
                raise(exceptions.CommentPostFailure(
                    "You are being rate-limited for running this operation too often. Implement a cooldown of about 10 seconds."))
            else:
                raise(exceptions.FetchError(f"Couldn't parse API response: {r.text!r}"))

    def reply_comment(self, content, *, parent_id, commentee_id=""):
        """
        Replies to a comment given by its id

        Warning:
            Only replies to top-level comments are shown on the Scratch website. Replies to replies are actually replies to the corresponding top-level comment in the API.

            Therefore, parent_id should be the comment id of a top level comment.

        Args:
            content: Content of the comment that should be posted

        Keyword Arguments:
            parent_id: ID of the comment you want to reply to
            commentee_id: ID of the user that will be mentioned in your comment and will receive a message about your comment. If you don't want to mention a user, don't put the argument.
        """
        return self.post_comment(content, parent_id=parent_id, commentee_id=commentee_id)

    def activity(self, *, limit=1000):
        """
        Returns:
            list<scratchattach.Activity>: The user's activity data as parsed list of scratchattach.activity.Activity objects
        """
        soup = BeautifulSoup(requests.get(f"https://scratch.mit.edu/messages/ajax/user-activity/?user={self.username}&max={limit}").text, 'html.parser')

        activities = []
        source = soup.find_all("li")

        for data in source:
            _activity = activity.Activity(_session = self._session, raw=data)
            _activity._update_from_html(data)
            activities.append(_activity)

        return activities


    def activity_html(self, *, limit=1000):
        """
        Returns:
            str: The raw user activity HTML data
        """
        return requests.get(f"https://scratch.mit.edu/messages/ajax/user-activity/?user={self.username}&max={limit}").text


    def follow(self):
        """
        Follows the user represented by the User object. You can only use this function if this object was created using :meth:`scratchattach.session.Session.connect_user`
        """
        self._assert_auth()
        requests.put(
            f"https://scratch.mit.edu/site-api/users/followers/{self.username}/add/?usernames={self._session._username}",
            headers = headers,
            cookies = self._cookies,
        )

    def unfollow(self):
        """
        Unfollows the user represented by the User object. You can only use this function if this object was created using :meth:`scratchattach.session.Session.connect_user`
        """
        self._assert_auth()
        requests.put(
            f"https://scratch.mit.edu/site-api/users/followers/{self.username}/remove/?usernames={self._session._username}",
            headers = headers,
            cookies = self._cookies,
        )

    def delete_comment(self, *, comment_id):
        """
        Deletes a comment by its ID. You can only use this function if this object was created using :meth:`scratchattach.session.Session.connect_user`

        Args:
            comment_id: The id of the comment that should be deleted
        """
        self._assert_permission()
        return requests.post(
            f"https://scratch.mit.edu/site-api/comments/user/{self.username}/del/",
            headers = headers,
            cookies = self._cookies,
            data = json.dumps({"id":str(comment_id)})
        )

    def report_comment(self, *, comment_id):
        """
        Reports a comment by its ID to the Scratch team. You can only use this function if this object was created using :meth:`scratchattach.session.Session.connect_user`

        Args:
            comment_id: The id of the comment that should be reported
        """
        self._assert_permission()
        return requests.post(
            f"https://scratch.mit.edu/site-api/comments/user/{self.username}/rep/",
            headers = headers,
            cookies = self._cookies,
            data = json.dumps({"id":str(comment_id)})
        )

    def comments(self, *, page=1, limit=None):
        """
        Returns the comments posted on the user's profile (with replies).

        Keyword Arguments:
            page: The page of the comments that should be returned.
            limit: Max. amount of returned comments.

        Returns:
            list<scratchattach.comment.Comment>: A list containing the requested comments as Comment objects.
        """
        URL = f"https://scratch.mit.edu/site-api/comments/user/{self.username}/?page={page}"
        DATA = []

        page_contents = requests.get(URL).content

        soup = BeautifulSoup(page_contents, "html.parser")

        _comments = soup.find_all("li", {"class": "top-level-reply"})

        if len(_comments) == 0:
            return None

        for entity in _comments:
            comment_id = entity.find("div", {"class": "comment"})['data-comment-id']
            user = entity.find("a", {"id": "comment-user"})['data-comment-user']
            content = str(entity.find("div", {"class": "content"}).text).strip()
            time = entity.find("span", {"class": "time"})['title']

            main_comment = {
                'id': comment_id,
                'author': {"username":user},
                'content': content,
                'datetime_created': time,
            }
            _comment = comment.Comment(source="profile", source_id=self.username, _session = self._session)
            _comment._update_from_dict(main_comment)

            ALL_REPLIES = []
            replies = entity.find_all("li", {"class": "reply"})
            if len(replies) > 0:
                hasReplies = True
            else:
                hasReplies = False
            for reply in replies:
                r_comment_id = reply.find("div", {"class": "comment"})['data-comment-id']
                r_user = reply.find("a", {"id": "comment-user"})['data-comment-user']
                r_content = str(reply.find("div", {"class": "content"}).text).strip().replace("\n", "").replace(
                    "                    ", " ")
                r_time = reply.find("span", {"class": "time"})['title']
                reply_data = {
                    'id': r_comment_id,
                    'author':{'username': r_user},
                    'content': r_content,
                    'datetime_created': r_time,
                    "parent_id" : comment_id,
                    "cached_parent_comment" : _comment,
                }
                _r_comment = comment.Comment(source="profile", source_id=self.username, _session = self._session, cached_parent_comment=_comment)
                _r_comment._update_from_dict(reply_data)
                ALL_REPLIES.append(_r_comment)

            _comment.reply_count = len(ALL_REPLIES)
            _comment.cached_replies = list(ALL_REPLIES)

            DATA.append(_comment)
        return DATA

    def comment_by_id(self, comment_id) -> comment.Comment:
        """
        Gets a comment on this user's profile by id.

        Warning:
            For comments very far down on the user's profile, this method will take a while to find the comment. Very old comment are deleted from Scratch's database and may not appear.

        Returns:
            scratchattach.comments.Comment: The request comment.
        """

        page = 1
        page_content = self.comments(page=page)
        while page_content != []:
            results = list(filter(lambda x : str(x.id) == str(comment_id), page_content))
            if results == []:
                results = list(filter(lambda x : str(x.id) == str(comment_id), [item for x in page_content for item in x.cached_replies]))
                if results != []:
                    return results[0]
            else:
                return results[0]
            page += 1
            page_content = self.comments(page=page)
        raise exceptions.CommentNotFound()

    def message_events(self):
        return message_events.MessageEvents(self)

    def stats(self):
        """
        Gets information about the user's stats. Fetched from ScratchDB.

        Warning:
            ScratchDB is down indefinitely, therefore this method is deprecated.

        Returns:
            dict: A dict containing the user's stats. If the stats aren't available, all values will be -1.
        """
        print("Warning: ScratchDB is down indefinitely, therefore this method is deprecated.")
        try:
            stats= requests.get(
                f"https://scratchdb.lefty.one/v3/user/info/{self.username}"
            ).json()["statistics"]
            stats.pop("ranks")
        except Exception:
            stats = {"loves":-1,"favorites":-1,"comments":-1,"views":-1,"followers":-1,"following":-1}
        return stats

    def ranks(self):
        """
        Gets information about the user's ranks. Fetched from ScratchDB.

        Warning:
            ScratchDB is down indefinitely, therefore this method is deprecated.

        Returns:
            dict: A dict containing the user's ranks. If the ranks aren't available, all values will be -1.
        """
        print("Warning: ScratchDB is down indefinitely, therefore this method is deprecated.")
        try:
            return requests.get(
                f"https://scratchdb.lefty.one/v3/user/info/{self.username}"
            ).json()["statistics"]["ranks"]
        except Exception:
            return {"country":{"loves":0,"favorites":0,"comments":0,"views":0,"followers":0,"following":0},"loves":0,"favorites":0,"comments":0,"views":0,"followers":0,"following":0}

    def ocular_status(self):
        """
        Gets information about the user's ocular status. Ocular is a website developed by jeffalo: https://ocular.jeffalo.net/

        Returns:
            dict
        """
        return requests.get(f"https://my-ocular.jeffalo.net/api/user/{self.username}").json()

    def verify_identity(self, *, verification_project_id=395330233):
        """
        Can be used in applications to verify a user's identity.

        This function returns a Verifactor object. Attributs of this object:
        :.projecturl: The link to the project where the user has to go to verify
        :.project: The project where the user has to go to verify as scratchattach.Project object
        :.code: The code that the user has to comment

        To check if the user verified successfully, call the .check() function on the returned object.
        It will return True if the user commented the code.
        """

        class Verificator:

            def __init__(self, user):
                self.project = user._make_linked_object("id", verification_project_id, project.Project, exceptions.ProjectNotFound)
                self.projecturl = self.project.url
                self.code = ''.join(random.choices(string.ascii_letters + string.digits, k=130))
                self.username = user.username

            def check(self):
                return list(filter(lambda x : x.author_name == self.username, self.project.comments())) != []

        v = Verificator(self)
        print(f"{self.username} has to go to {v.projecturl} and comment {v.code} to verify their identity")
        return Verificator(self)

# ------ #

def get_user(username) -> User:
    """
    Gets a user without logging in.

    Args:
        username (str): Username of the requested user

    Returns:
        scratchattach.user.User: An object representing the requested user

    Warning:
        Any methods that require authentication (like user.follow) will not work on the returned object.

        If you want to use these, get the user with :meth:`scratchattach.session.Session.connect_user` instead.
    """
    print("Warning: For methods that require authentication, use session.connect_user instead of get_user")
    return commons._get_object("username", username, User, exceptions.UserNotFound)<|MERGE_RESOLUTION|>--- conflicted
+++ resolved
@@ -1,8 +1,4 @@
-<<<<<<< HEAD
-"""Session class and login function"""
-=======
 """User class"""
->>>>>>> 9432bb17
 from __future__ import annotations
 
 import json
