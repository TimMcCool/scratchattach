--- conflicted
+++ resolved
@@ -140,35 +140,24 @@
 
             details = soup.find("p", {"class": "profile-details"})
 
-<<<<<<< HEAD
-            class_name, class_id = None, None
-=======
             class_name, class_id, is_closed = None, None, None
->>>>>>> efdca886
             for a in details.find_all("a"):
                 href = a.get("href")
                 if re.match(r"/classes/\d*/", href):
                     class_name = a.text.strip()[len("Student of: "):]
-<<<<<<< HEAD
-=======
                     is_closed = class_name.endswith("\n            (ended)") # as this has a \n, we can be sure
                     if is_closed:
                         class_name = class_name[:-7].strip()
 
->>>>>>> efdca886
-                    class_id = href.split('/')[2]
+                        class_id = href.split('/')[2]
                     break
 
             if class_name:
                 self._classroom = True, classroom.Classroom(
                     _session=self,
                     id=class_id,
-<<<<<<< HEAD
-                    title=class_name
-=======
                     title=class_name,
                     is_closed=is_closed
->>>>>>> efdca886
                 )
             else:
                 self._classroom = True, None
