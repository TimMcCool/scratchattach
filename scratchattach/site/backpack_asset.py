from __future__ import annotations

<<<<<<< HEAD
import json
=======
import time
import logging
>>>>>>> 9432bb17

from ._base import BaseSiteComponent
from ..utils import exceptions
from ..utils.requests import Requests as requests



class BackpackAsset(BaseSiteComponent):
    """
    Represents an asset from the backpack.

    Attributes:

    :.id:

    :.type: The asset type (costume, script etc.)

    :.mime: The format in which the content of the backpack asset is saved

    :.name: The name of the backpack asset

    :.filename: Filename of the file containing the content of the backpack asset

    :.thumbnail_url: Link that leads to the asset's thumbnail (the image shown in the backpack UI)
    
    :.download_url: Link that leads to a file containing the content of the backpack asset
    """

    def __init__(self, **entries):
        # Set attributes every BackpackAsset object needs to have:
        self._session = None

        # Update attributes from entries dict:
        self.__dict__.update(entries)

    def update(self):
<<<<<<< HEAD
        print("Warning: BackpackAsset objects can't be updated")
        return False  # Objects of this type cannot be updated

=======
        logging.warning("Warning: BackpackAsset objects can't be updated")
        return False  # Objects of this type cannot be updated
    
>>>>>>> 9432bb17
    def _update_from_dict(self, data) -> bool:
        try:
            self.id = data["id"]
        except Exception:
            pass
        try:
            self.type = data["type"]
        except Exception:
            pass
        try:
            self.mime = data["mime"]
        except Exception:
            pass
        try:
            self.name = data["name"]
        except Exception:
            pass
        try:
            self.filename = data["body"]
        except Exception:
            pass
        try:
            self.thumbnail_url = "https://backpack.scratch.mit.edu/" + data["thumbnail"]
        except Exception:
            pass
        try:
            self.download_url = "https://backpack.scratch.mit.edu/" + data["body"]
        except Exception:
            pass
        return True

<<<<<<< HEAD
    @property
    def _data_bytes(self) -> bytes:
        try:
            return requests.get(self.download_url).content
        except Exception as e:
            raise exceptions.FetchError(f"Failed to download asset: {e}")

    @property
    def file_ext(self):
        return self.filename.split(".")[-1]

    @property
    def is_json(self):
        return self.file_ext == "json"

    @property
    def data(self) -> dict | list | int | None | str | bytes | float:
        if self.is_json:
            return json.loads(self._data_bytes)
        else:
            # It's either a zip
            return self._data_bytes

    def download(self, *, fp=""):
=======
    def download(self, *, fp: str = ''):
>>>>>>> 9432bb17
        """
        Downloads the asset content to the given directory. The given filename is equal to the value saved in the .filename attribute.

        Args:
            fp (str): The path of the directory the file will be saved in.
        """
        if not (fp.endswith("/") or fp.endswith("\\")):
            fp = fp + "/"
<<<<<<< HEAD
        open(f"{fp}{self.filename}", "wb").write(self._data_bytes)
=======
        try:
            response = requests.get(
                self.download_url,
                timeout=10,
            )
            open(f"{fp}{self.filename}", "wb").write(response.content)
        except Exception as e:
            raise (
                exceptions.FetchError(
                    "Failed to download asset: "+str(e)
                )
            )
>>>>>>> 9432bb17

    def delete(self):
        self._assert_auth()

        return requests.delete(
            f"https://backpack.scratch.mit.edu/{self._session.username}/{self.id}",
            headers=self._session._headers,
            timeout=10,
        ).json()<|MERGE_RESOLUTION|>--- conflicted
+++ resolved
@@ -1,11 +1,8 @@
 from __future__ import annotations
 
-<<<<<<< HEAD
 import json
-=======
 import time
 import logging
->>>>>>> 9432bb17
 
 from ._base import BaseSiteComponent
 from ..utils import exceptions
@@ -42,15 +39,10 @@
         self.__dict__.update(entries)
 
     def update(self):
-<<<<<<< HEAD
         print("Warning: BackpackAsset objects can't be updated")
         return False  # Objects of this type cannot be updated
 
-=======
-        logging.warning("Warning: BackpackAsset objects can't be updated")
-        return False  # Objects of this type cannot be updated
     
->>>>>>> 9432bb17
     def _update_from_dict(self, data) -> bool:
         try:
             self.id = data["id"]
@@ -82,7 +74,6 @@
             pass
         return True
 
-<<<<<<< HEAD
     @property
     def _data_bytes(self) -> bytes:
         try:
@@ -106,10 +97,7 @@
             # It's either a zip
             return self._data_bytes
 
-    def download(self, *, fp=""):
-=======
     def download(self, *, fp: str = ''):
->>>>>>> 9432bb17
         """
         Downloads the asset content to the given directory. The given filename is equal to the value saved in the .filename attribute.
 
@@ -118,22 +106,7 @@
         """
         if not (fp.endswith("/") or fp.endswith("\\")):
             fp = fp + "/"
-<<<<<<< HEAD
         open(f"{fp}{self.filename}", "wb").write(self._data_bytes)
-=======
-        try:
-            response = requests.get(
-                self.download_url,
-                timeout=10,
-            )
-            open(f"{fp}{self.filename}", "wb").write(response.content)
-        except Exception as e:
-            raise (
-                exceptions.FetchError(
-                    "Failed to download asset: "+str(e)
-                )
-            )
->>>>>>> 9432bb17
 
     def delete(self):
         self._assert_auth()
