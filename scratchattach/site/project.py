--- conflicted
+++ resolved
@@ -306,10 +306,6 @@
     :.update(): Updates the attributes
     """
 
-<<<<<<< HEAD
-    def __repr__(self):
-        return f"-P {self.id} ({self.title})"
-=======
     def __str__(self):
         return f"-P {self.id} ({self.title})"
 
@@ -317,7 +313,6 @@
     def thumbnail(self) -> bytes:
         with requests.no_error_handling():
             return requests.get(self.thumbnail_url).content
->>>>>>> aa17bfb4
 
     def _assert_permission(self):
         self._assert_auth()
