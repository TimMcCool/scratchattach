# ----- Getting projects

import json
import random
import requests
from . import user
from . import exceptions
from . import studio
from .commons import api_iterative_data, api_iterative_simple, headers


class PartialProject:
    """
    Represents an unshared Scratch project that can't be accessed.
    """

    def __init__(self, **entries):

        self.shared = None
        self.project_token = None
        self.__dict__.update(entries)

        if "_session" not in self.__dict__.keys():
            self._session = None
        if self._session is None:
            self._headers = headers
            self._cookies = {}
        else:
            self._headers = self._session._headers
            self._cookies = self._session._cookies

        try:
            self._headers.pop("Cookie")
        except Exception:
            pass

        self._json_headers = self._headers
        self._json_headers["accept"] = "application/json"
        self._json_headers["Content-Type"] = "application/json"

    def remixes(self, *, limit=None, offset=0):
        """
        Returns:
            list<scratchattach.project.Project>: A list containing the remixes of the project, each project is represented by a Project object.
        """

        def fetch(o, l):
            resp = requests.get(
                f"https://api.scratch.mit.edu/projects/{self.id}/remixes/?limit={l}&offset={o}",
                headers={
                    "x-csrftoken": "a",
                    "x-requested-with": "XMLHttpRequest",
                    "Cookie": "scratchcsrftoken=a;scratchlanguage=en;",
                    "referer": "https://scratch.mit.edu",
                    "user-agent": "Mozilla/5.0 (Windows NT 10.0; Win64; x64) AppleWebKit/537.36 (KHTML, like Gecko) Chrome/75.0.3770.142 Safari/537.36",
                },
            ).json()
            if not resp:
                return None
            return resp

        api_data = api_iterative_data(
            fetch, limit, offset, max_req_limit=40, unpack=True
        )

        projects = []
        for project in api_data:
            projects.append(
                Project(
                    author=project["author"]["username"],
                    comments_allowed=project["comments_allowed"],
                    notes=project["description"],
                    created=project["history"]["created"],
                    last_modified=project["history"]["modified"],
                    share_date=project["history"]["shared"],
                    id=project["id"],
                    thumbnail_url=project["image"],
                    instructions=project["instructions"],
                    remix_parent=project["remix"]["parent"],
                    remix_root=project["remix"]["root"],
                    favorites=project["stats"]["favorites"],
                    loves=project["stats"]["loves"],
                    remixes=project["stats"]["remixes"],
                    views=project["stats"]["views"],
                    title=project["title"],
                    url="https://scratch.mit.edu/projects/" + str(project["id"]),
                    _session=self._session,
                )
            )
        return projects

    def is_shared(self):
        """
        Returns:
            boolean: Returns whether the project is currently shared
        """
        p = get_project(self.id)
        return isinstance(p, Project)


class Project(PartialProject):
    """
    Represents a Scratch project.

    Attributes:

    :.id: The project id

    :.url: The project url

    :.title:

    :.author: The username of the author

    :.comments_allowed: boolean that is True if comments are enabled

    :.instructions:

    :.notes: The 'Notes and Credits' section

    :.created: The date of the project creation

    :.last_modified: The date when the project was modified the last time

    :.share_date:

    :.thumbnail_url:

    :.remix_parent:

    :.remix_root:

    :.loves: The project's love count

    :.favorites: The project's favorite count

    :.remix_count: The number of remixes

    :.views: The view count

    :.project_token: The project token (required to access the project json)

    :.update(): Updates the attributes
    """

    def __str__(self):
        return self.title

    def update(self):
        """
        Updates the attributes of the Project object
        """
        if self._session is not None:
            project = requests.get(
                f"https://api.scratch.mit.edu/projects/{self.id}",
                headers={
                    "user-agent": "Mozilla/5.0 (Windows NT 10.0; Win64; x64) AppleWebKit/537.36 (KHTML, like Gecko) Chrome/100.0.4896.88 Safari/537.36",
                    "x-token": self._session.xtoken,
<<<<<<< HEAD
                },
=======
                    "Pragma" : "no-cache",
                    "Cache-Control" : "no-cache"
                }
>>>>>>> 96942a8f
            )
            if "429" in str(project):
                return "429"
            if project.text == '{\n  "response": "Too many requests"\n}':
                return "429"
            project = project.json()
        else:
            project = requests.get(f"https://api.scratch.mit.edu/projects/{self.id}",
                headers = {
                    "user-agent": "Mozilla/5.0 (Windows NT 10.0; Win64; x64) AppleWebKit/537.36 (KHTML, like Gecko) Chrome/100.0.4896.88 Safari/537.36",
                    "Pragma" : "no-cache",
                    "Cache-Control" : "no-cache"
                }
            )
            if "429" in str(project):
                return "429"
            if project.text == '{\n  "response": "Too many requests"\n}':
                return "429"
            project = project.json()
        if "code" in list(project.keys()):
            return False
        else:
            return self._update_from_dict(project)

    def download(self, *, filename=None, dir=""):
        """
        Downloads the project json to the given directory.

        Args:
            filename (str): The name that will be given to the downloaded file.
            dir (str): The path of the directory the file will be saved in.
        """
        try:
            if filename is None:
                filename = str(self.id)
            self.update()
            response = requests.get(
                f"https://projects.scratch.mit.edu/{self.id}?token={self.project_token}"
            )
            filename = filename.replace(".sb3", "")
            open(f"{dir}{filename}.sb3", "wb").write(response.content)
        except Exception:
            raise (
                exceptions.FetchError(
                    "Method only works for projects created with Scratch 3"
                )
            )

    def get_raw_json(self):
        """
        Method only works for project created with Scratch 3.

        Returns:
            dict: The project JSON
        """
        try:
            self.update()
            return requests.get(
                f"https://projects.scratch.mit.edu/{self.id}?token={self.project_token}"
            ).json()
        except Exception:
            raise (
                exceptions.FetchError(
                    "Method only works for projects created with Scratch 3"
                )
            )

    def get_creator_agent(self):
        """
        Method only works for project created with Scratch 3.

        Returns:
            str: The user agent of the browser that this project was saved with.
        """
        try:
            self.update()
            return requests.get(
                f"https://projects.scratch.mit.edu/{self.id}?token={self.project_token}"
            ).json()["meta"]["agent"]
        except Exception:
            raise (
                exceptions.FetchError(
                    "Method only works for projects created with Scratch 3"
                )
            )

    def _update_from_dict(self, project):
        try:
            self.id = int(project["id"])
        except KeyError:
            pass
        self.url = "https://scratch.mit.edu/projects/" + str(self.id)
        self.author = project["author"]["username"]
        self.comments_allowed = project["comments_allowed"]
        self.instructions = project["instructions"]
        self.notes = project["description"]
        self.created = project["history"]["created"]
        self.last_modified = project["history"]["modified"]
        self.share_date = project["history"]["shared"]
        self.thumbnail_url = project["image"]
        try:
            self.remix_parent = project["remix"]["parent"]
            self.remix_root = project["remix"]["root"]
        except Exception:
            self.remix_parent = None
            self.remix_root = None
        self.favorites = project["stats"]["favorites"]
        self.loves = project["stats"]["loves"]
        self.remix_count = project["stats"]["remixes"]
        self.views = project["stats"]["views"]
        self.title = project["title"]
        try:
            self.project_token = project["project_token"]
        except Exception:
            self.project_token = None
        return True

    def get_author(self):
        """
        Returns:
            scratchattach.user.User: An object representing the Scratch user who created this project.
        """
        try:
            return self._session.connect_user(self.author)
        except AttributeError:
            return user.get_user(self.author)

    def studios(self, *, limit=None, offset=0):
        """
        Returns:
            list<dict>: A list containing the studios this project is in, each studio is represented by a dict.
        """

        url = f"https://api.scratch.mit.edu/users/{self.author}/projects/{self.id}/studios"

        api_data = api_iterative_simple(url, limit, offset, max_req_limit=40)
        return api_data

    def comments(self, *, limit=None, offset=0):
        """
        Returns the comments posted on the project (except for replies. To get replies use :meth:`scratchattach.project.Project.get_comment_replies`).

        Keyword Arguments:
            page: The page of the comments that should be returned.
            limit: Max. amount of returned comments.

        Returns:
            list<dict>: A list containing the requested comments as dicts.
        """

<<<<<<< HEAD
        url = f"https://api.scratch.mit.edu/users/{self.author}/projects/{self.id}/comments"

        api_data = api_iterative_simple(
            url,
            limit,
            offset,
            max_req_limit=40,
            add_params=f"&cachebust={random.randint(0,9999)}",
        )
        return api_data

    def get_comment_replies(self, *, comment_id, limit=None, offset=0):

        url = f"https://api.scratch.mit.edu/users/{self.author}/projects/{self.id}/comments/{comment_id}/replies"

        api_data = api_iterative_simple(
            url,
            limit,
            offset,
            max_req_limit=40,
            add_params=f"&cachebust={random.randint(0,9999)}",
        )
        return api_data
=======
        comments = []
        while len(comments) < limit:
            r = requests.get(
                f"https://api.scratch.mit.edu/users/{self.author}/projects/{self.id}/comments/?limit={min(40, limit-len(comments))}&offset={offset}&cachebust={random.randint(0,9999)}",
                headers = self._headers,
                cookies = self._cookies
            ).json()
            if len(r) != 40:
                comments = comments + r
                break
            offset += 40
            comments = comments + r
        return comments

    def get_comment_replies(self, *, comment_id, limit=40, offset=0):
        comments = []
        while len(comments) < limit:
            r = requests.get(
                f"https://api.scratch.mit.edu/users/{self.author}/projects/{self.id}/comments/{comment_id}/replies?limit={min(40, limit-len(comments))}&offset={offset}&cachebust=&cachebust={random.randint(0,9999)}",
                headers = self._headers,
                cookies = self._cookies
            ).json()
            if len(r) != 40:
                comments = comments + r
                break
            offset += 40
            comments = comments + r
        return comments
>>>>>>> 96942a8f

    def love(self):
        """
        Posts a love on the project. You can only use this function if this object was created using :meth:`scratchattach.session.Session.connect_project`
        """
        if self._session is None:
            raise (exceptions.Unauthenticated)
            return
        r = requests.post(
            f"https://api.scratch.mit.edu/proxy/projects/{self.id}/loves/user/{self._session._username}",
            headers=self._headers,
            cookies=self._cookies,
        ).json()
        if r["userLove"] is False:
            self.love()

    def unlove(self):
        """
        Removes the love from this project. You can only use this function if this object was created using :meth:`scratchattach.session.Session.connect_project`
        """
        if self._session is None:
            raise (exceptions.Unauthenticated)
            return
        r = requests.delete(
            f"https://api.scratch.mit.edu/proxy/projects/{self.id}/loves/user/{self._session._username}",
            headers=self._headers,
            cookies=self._cookies,
        ).json()
        if r["userLove"] is True:
            self.unlove()

    def favorite(self):
        """
        Posts a favorite on the project. You can only use this function if this object was created using :meth:`scratchattach.session.Session.connect_project`
        """
        if self._session is None:
            raise (exceptions.Unauthenticated)
            return
        r = requests.post(
            f"https://api.scratch.mit.edu/proxy/projects/{self.id}/favorites/user/{self._session._username}",
            headers=self._headers,
            cookies=self._cookies,
        ).json()
        if r["userFavorite"] is False:
            self.favorite()

    def unfavorite(self):
        """
        Removes the favorite from this project. You can only use this function if this object was created using :meth:`scratchattach.session.Session.connect_project`
        """
        if self._session is None:
            raise (exceptions.Unauthenticated)
            return
        r = requests.delete(
            f"https://api.scratch.mit.edu/proxy/projects/{self.id}/favorites/user/{self._session._username}",
            headers=self._headers,
            cookies=self._cookies,
        ).json()
        if r["userFavorite"] is True:
            self.unfavorite()

    def post_view(self):
        """
        Increases the project's view counter by 1.
        """
        requests.post(
            f"https://api.scratch.mit.edu/users/{self.author}/projects/{self.id}/views/",
            headers=headers,
        )

    def turn_off_commenting(self):
        """
        Disables commenting on the project. You can only use this function if this object was created using :meth:`scratchattach.session.Session.connect_project`
        """
        if self._session is None:
            raise (exceptions.Unauthenticated)
            return
        if self._session._username != self.author:
            raise (exceptions.Unauthorized)
            return
        data = {"comments_allowed": False}
        self._update_from_dict(
            requests.put(
                f"https://api.scratch.mit.edu/projects/{self.id}/",
                headers=self._json_headers,
                cookies=self._cookies,
                data=json.dumps(data),
            ).json()
        )

    def turn_on_commenting(self):
        """
        Enables commenting on the project. You can only use this function if this object was created using :meth:`scratchattach.session.Session.connect_project`
        """
        if self._session is None:
            raise (exceptions.Unauthenticated)
            return
        if self._session._username != self.author:
            raise (exceptions.Unauthorized)
            return
        data = {"comments_allowed": True}
        self._update_from_dict(
            requests.put(
                f"https://api.scratch.mit.edu/projects/{self.id}/",
                headers=self._json_headers,
                cookies=self._cookies,
                data=json.dumps(data),
            ).json()
        )

    def toggle_commenting(self):
        """
        Switches commenting on / off on the project (If comments are on, they will be turned off, else they will be turned on). You can only use this function if this object was created using :meth:`scratchattach.session.Session.connect_project`
        """
        if self._session is None:
            raise (exceptions.Unauthenticated)
            return
        if self._session._username != self.author:
            raise (exceptions.Unauthorized)
            return
        data = {"comments_allowed": not self.comments_allowed}
        self._update_from_dict(
            requests.put(
                f"https://api.scratch.mit.edu/projects/{self.id}/",
                headers=self._json_headers,
                cookies=self._cookies,
                data=json.dumps(data),
            ).json()
        )

    def share(self):
        """
        Shares the project. You can only use this function if this object was created using :meth:`scratchattach.session.Session.connect_project`
        """
        if self._session is None:
            raise (exceptions.Unauthenticated)
            return
        if self._session._username != self.author:
            raise (exceptions.Unauthorized)
            return
        if self.shared is not True:
            requests.put(
                f"https://api.scratch.mit.edu/proxy/projects/{self.id}/share/",
                headers=self._json_headers,
                cookies=self._cookies,
            )

    def unshare(self):
        """
        Unshares the project. You can only use this function if this object was created using :meth:`scratchattach.session.Session.connect_project`
        """
        if self._session is None:
            raise (exceptions.Unauthenticated)
            return
        if self._session._username != self.author:
            raise (exceptions.Unauthorized)
            return
        if self.shared is not False:
            requests.put(
                f"https://api.scratch.mit.edu/proxy/projects/{self.id}/unshare/",
                headers=self._json_headers,
                cookies=self._cookies,
            )

    def set_thumbnail(self, *, file):
        """
        You can only use this function if this object was created using :meth:`scratchattach.session.Session.connect_project`
        """
        if self._session is None:
            raise (exceptions.Unauthenticated)
            return
        if self._session._username != self.author:
            raise (exceptions.Unauthorized)
            return
        with open(file, "rb") as f:
            thumbnail = f.read()
        requests.post(
            f"https://scratch.mit.edu/internalapi/project/thumbnail/{self.id}/set/",
            data=thumbnail,
            headers=self._headers,
            cookies=self._cookies,
        )

    def delete_comment(self, *, comment_id):
        """
        Deletes a comment. You can only use this function if this object was created using :meth:`scratchattach.session.Session.connect_project`

        Args:
            comment_id: The id of the comment that should be deleted
        """
        if self._session is None:
            raise (exceptions.Unauthenticated)
            return
        if self._session._username != self.author:
            raise (exceptions.Unauthorized)
            return
        return requests.delete(
            f"https://api.scratch.mit.edu/proxy/comments/project/{self.id}/comment/{comment_id}/",
            headers=self._headers,
            cookies=self._cookies,
        ).headers

    def report_comment(self, *, comment_id):
        """
        Reports a comment to the Scratch team. You can only use this function if this object was created using :meth:`scratchattach.session.Session.connect_project`

        Args:
            comment_id: The id of the comment that should be reported
        """
        if self._session is None:
            raise (exceptions.Unauthenticated)
            return
        return requests.delete(
            f"https://api.scratch.mit.edu/proxy/comments/project/{self.id}/comment/{comment_id}/report",
            headers=self._headers,
            cookies=self._cookies,
        )

    def post_comment(self, content, *, parent_id="", commentee_id=""):
        """
        Posts a comment on the project. You can only use this function if this object was created using :meth:`scratchattach.session.Session.connect_project`

        Args:
            content: Content of the comment that should be posted

        Keyword Arguments:
            parent_id: ID of the comment you want to reply to. If you don't want to mention a user, don't put the argument.
            commentee_id: ID of the user that will be mentioned in your comment and will receive a message about your comment. If you don't want to mention a user, don't put the argument.
        """
        if self._session is None:
            raise (exceptions.Unauthenticated)
            return
        data = {
            "commentee_id": commentee_id,
            "content": str(content),
            "parent_id": parent_id,
        }
        headers = self._json_headers
        headers["referer"] = "https://scratch.mit.edu/projects/" + str(self.id) + "/"
        return json.loads(
            requests.post(
                f"https://api.scratch.mit.edu/proxy/comments/project/{self.id}/",
                headers=headers,
                cookies=self._cookies,
                data=json.dumps(data),
            ).text
        )

    def reply_comment(self, content, *, parent_id, commentee_id=""):
        """
        Posts a reply to a comment on the project. You can only use this function if this object was created using :meth:`scratchattach.session.Session.connect_project`

        Args:
            content: Content of the comment that should be posted

        Keyword Arguments:
            parent_id: ID of the comment you want to reply to
            commentee_id: ID of the user that will be mentioned in your comment and will receive a message about your comment. If you don't want to mention a user, don't put the argument.
        """
        return self.post_comment(
            content, parent_id=parent_id, commentee_id=commentee_id
        )

    def set_json(self, json_data):
        """
        Sets the project json. You can use this to upload projects to the Scratch website.

        Args:
            json_data (dict or JSON): The new project JSON as encoded JSON object or as dict
        """

        if not isinstance(json_data, dict):
            json_data = json.loads(json_data)

        if self._session is None:
            raise (exceptions.Unauthenticated)
            return
        if self._session._username != self.author:
            raise (exceptions.Unauthorized("You must be the project owner to do this."))
            return

        r = requests.put(
            f"https://projects.scratch.mit.edu/{self.id}",
            headers=self._headers,
            cookies=self._cookies,
            json=json_data,
        ).json()

    def upload_json_from(self, project_id):
        """
        Uploads the project json from the project with the given to the project represented by this Project object
        """
        if self._session is None:
            raise (exceptions.Unauthenticated)
            return
        other_project = self._session.connect_project(project_id)
        self.set_json(other_project.get_raw_json())

    def set_title(self, text):
        """
        Changes the projects title. You can only use this function if this object was created using :meth:`scratchattach.session.Session.connect_project`
        """
        if self._session is None:
            raise (exceptions.Unauthenticated)
            return
        if self._session._username != self.author:
            raise (exceptions.Unauthorized("You must be the project owner to do this."))
            return
        r = requests.put(
            f"https://api.scratch.mit.edu/projects/{self.id}",
            headers=self._headers,
            cookies=self._cookies,
            data=json.dumps({"title": text}),
        ).json()
        return self._update_from_dict(r)

    def set_instructions(self, text):
        """
        Changes the projects instructions. You can only use this function if this object was created using :meth:`scratchattach.session.Session.connect_project`
        """
        if self._session is None:
            raise (exceptions.Unauthenticated)
            return
        if self._session._username != self.author:
            raise (exceptions.Unauthorized("You must be the project owner to do this."))
            return
        r = requests.put(
            f"https://api.scratch.mit.edu/projects/{self.id}",
            headers=self._headers,
            cookies=self._cookies,
            data=json.dumps({"instructions": text}),
        ).json()
        return self._update_from_dict(r)

    def set_notes(self, text):
        """
        Changes the projects notes and credits. You can only use this function if this object was created using :meth:`scratchattach.session.Session.connect_project`
        """
        if self._session is None:
            raise (exceptions.Unauthenticated)
            return
        if self._session._username != self.author:
            raise (exceptions.Unauthorized("You must be the project owner to do this."))
            return
        r = requests.put(
            f"https://api.scratch.mit.edu/projects/{self.id}",
            headers=self._headers,
            cookies=self._cookies,
            data=json.dumps({"description": text}),
        ).json()
        return self._update_from_dict(r)

    def ranks(self):
        """
        Gets information about the project's ranks. Fetched from ScratchDB.

        Returns:
            dict: A dict containing the project's ranks. If the ranks aren't available, all values will be -1.
        """
        return requests.get(
            f"https://scratchdb.lefty.one/v3/project/info/{self.id}"
        ).json()["statistics"]["ranks"]

    def moderation_status(self):
        """
        Gets information about the project's moderation status. Fetched from jeffalo's API.

        Returns:
            str: The moderation status of the project.

        These moderation statuses exist:

        safe: The project was reviewed by the Scratch team and was considered safe for everyone.

        notsafe: The project was reviewed by the Scratch team and was considered not safe for everyone (nfe). It can't appear in search results, on the explore page and on the front page.

        notreviewed: The project hasn't been reviewed yet.

        no_remixes: Unable to fetch the project's moderation status.
        """
        try:
            return requests.get(
                f"https://jeffalo.net/api/nfe/?project={self.id}"
            ).json()["status"]
        except Exception:
            raise (exceptions.FetchError)


# ------ #


def get_project(project_id):
    """
    Gets a project without logging in.

    Args:
        project_id (int): Project id of the requested project

    Returns:
        scratchattach.project.Project: An object representing the requested project.

    Warning:
        Any methods that require authentication (like project.love) will not work on the returned object.

        If you want to use these methods, get the project with :meth:`scratchattach.session.Session.connect_project` instead.
    """
    try:
        project = Project(id=int(project_id))
        u = project.update()
        if u == "429":
            raise (
                exceptions.Response429(
                    "Your network is blocked or rate-limited by Scratch.\nIf you're using an online IDE like replit.com, try running the code on your computer."
                )
            )
        if not u:
            project = PartialProject(
                id=int(project_id),
                author=None,
                title=None,
                shared=False,
                instructions=None,
                notes=None,
                loves=None,
                views=None,
                favorites=None,
            )
        return project
    except KeyError:
        return None
    except Exception as e:
        raise (e)


def explore_projects(
    *, query="*", mode="trending", language="en", limit=None, offset=0
):
    """
    Gets projects from the explore page without logging in.

    Keyword arguments:
        query (str): Specifies the tag of the explore page. To get the projects from the "All" tag, set this argument to "*".
        mode (str): Has to be one of these values: "trending", "popular" or "recent". Defaults to "trending".
        language (str): A language abbreviation, defaults to "en". (Depending on the language used on the Scratch website, Scratch displays you different explore pages.)
        limit (int): Max. amount of returned projects.
        offset (int): Offset of the first returned project.

    Returns:
        list<scratchattach.project.Project>: List that contains the explore page projects

    Warning:
        Any methods that require authentication (like project.love) will not work on the returned objects.

        If you want to use these methods, get the explore page projects with :meth:`scratchattach.session.Session.search_projects` instead.
    """

    url = f"https://api.scratch.mit.edu/explore/projects"

    api_data = api_iterative_simple(
        url,
        limit,
        offset,
        max_req_limit=40,
        add_params=f"&language={language}&mode={mode}&q={query}",
    )

    projects = []
    for project in api_data:
        p = Project()
        p._update_from_dict(project)
        projects.append(p)
    return projects


def search_projects(*, query="", mode="trending", language="en", limit=None, offset=0):
    """
    Uses the Scratch search to search projects without logging in.

    Keyword arguments:
        query (str): The query that will be searched.
        mode (str): Has to be one of these values: "trending", "popular" or "recent". Defaults to "trending".
        language (str): A language abbreviation, defaults to "en". (Depending on the language used on the Scratch website, Scratch displays you different results.)
        limit (int): Max. amount of returned projects.
        offset (int): Offset of the first returned project.

    Returns:
        list<scratchattach.project.Project>: List that contains the search results

    Warning:
        Any methods that require authentication (like project.love) will not work on the returned objects.

        If you want to use these methods, perform the search with :meth:`scratchattach.session.Session.search_projects` instead.
    """
    if not query:
        raise ValueError("The query can't be empty for search")

    url = f"https://api.scratch.mit.edu/search/projects"

    api_data = api_iterative_simple(
        url,
        limit,
        offset,
        max_req_limit=40,
        add_params=f"&language={language}&mode={mode}&q={query}",
    )

    projects = []
    for project in api_data:
        p = Project()
        p._update_from_dict(project)
        projects.append(p)
    return projects<|MERGE_RESOLUTION|>--- conflicted
+++ resolved
@@ -156,13 +156,9 @@
                 headers={
                     "user-agent": "Mozilla/5.0 (Windows NT 10.0; Win64; x64) AppleWebKit/537.36 (KHTML, like Gecko) Chrome/100.0.4896.88 Safari/537.36",
                     "x-token": self._session.xtoken,
-<<<<<<< HEAD
-                },
-=======
                     "Pragma" : "no-cache",
                     "Cache-Control" : "no-cache"
                 }
->>>>>>> 96942a8f
             )
             if "429" in str(project):
                 return "429"
@@ -313,7 +309,6 @@
             list<dict>: A list containing the requested comments as dicts.
         """
 
-<<<<<<< HEAD
         url = f"https://api.scratch.mit.edu/users/{self.author}/projects/{self.id}/comments"
 
         api_data = api_iterative_simple(
@@ -337,36 +332,6 @@
             add_params=f"&cachebust={random.randint(0,9999)}",
         )
         return api_data
-=======
-        comments = []
-        while len(comments) < limit:
-            r = requests.get(
-                f"https://api.scratch.mit.edu/users/{self.author}/projects/{self.id}/comments/?limit={min(40, limit-len(comments))}&offset={offset}&cachebust={random.randint(0,9999)}",
-                headers = self._headers,
-                cookies = self._cookies
-            ).json()
-            if len(r) != 40:
-                comments = comments + r
-                break
-            offset += 40
-            comments = comments + r
-        return comments
-
-    def get_comment_replies(self, *, comment_id, limit=40, offset=0):
-        comments = []
-        while len(comments) < limit:
-            r = requests.get(
-                f"https://api.scratch.mit.edu/users/{self.author}/projects/{self.id}/comments/{comment_id}/replies?limit={min(40, limit-len(comments))}&offset={offset}&cachebust=&cachebust={random.randint(0,9999)}",
-                headers = self._headers,
-                cookies = self._cookies
-            ).json()
-            if len(r) != 40:
-                comments = comments + r
-                break
-            offset += 40
-            comments = comments + r
-        return comments
->>>>>>> 96942a8f
 
     def love(self):
         """
