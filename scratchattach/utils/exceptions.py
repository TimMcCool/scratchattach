# Authentication / Authorization:

class Unauthenticated(Exception):
    """
    Raised when a method that requires a login / session is called on an object that wasn't created with a session.

    If you create Project, Studio, or User objects using :meth:`scratchattach.get_project`, :meth:`scratchattach.get_studio`, or :meth:`scratchattach.get_user`, they cannot be used for actions that require authentication. Instead, use the following methods to ensure the objects are connected to an authenticated session:
    
    - :meth:`scratchattach.Session.connect_project`
    
    - :meth:`scratchattach.Session.connect_user`
    
    - :meth:`scratchattach.Session.connect_studio`

    This also applies to cloud variables, forum topics, and forum posts.
    """

    def __init__(self, message=""):
        self.message = "No login / session connected.\n\nThe object on which the method was called was created using scratchattach.get_xyz()\nUse session.connect_xyz() instead (xyz is a placeholder for user / project / cloud / ...).\n\nMore information: https://scratchattach.readthedocs.io/en/latest/scratchattach.html#scratchattach.utils.exceptions.Unauthenticated"
        super().__init__(self.message)


class Unauthorized(Exception):
    """
    Raised when an action is performed that the user associated with the session that the object was created with is not allowed to do.

    Example: Changing the "about me" of other users will raise this error.
    """

    def __init__(self, message=""):
        self.message = (
            f"The user corresponding to the connected login / session is not allowed to perform this action. "
            f"{message}")
        super().__init__(self.message)


class XTokenError(Exception):
    """
    Raised when an action can't be performed because there is no XToken available.

    This error can occur if the xtoken couldn't be fetched when the session was created. Some actions (like loving projects) require providing this token.
    """

    pass


# Not found errors:

class UserNotFound(Exception):
    """
    Raised when a non-existent user is requested.
    """

    pass


class ProjectNotFound(Exception):
    """
    Raised when a non-existent project is requested.
    """

    pass


class ClassroomNotFound(Exception):
    """
    Raised when a non-existent Classroom is requested.
    """

    pass


class StudioNotFound(Exception):
    """
    Raised when a non-existent studio is requested.
    """

    pass


class ForumContentNotFound(Exception):
    """
    Raised when a non-existent forum topic / post is requested.
    """
    pass


class CommentNotFound(Exception):
    pass


# Invalid inputs
<<<<<<< HEAD

=======
>>>>>>> 1aa7bcac
class InvalidLanguage(Exception):
    """
    Raised when an invalid language/language code/language object is provided, for TTS or Translate
    """
    pass


class InvalidTTSGender(Exception):
    """
    Raised when an invalid TTS gender is provided.
    """
    pass

<<<<<<< HEAD

=======
>>>>>>> 1aa7bcac
# API errors:

class LoginFailure(Exception):
    """
    Raised when the Scratch server doesn't respond with a session id.

    This could be caused by an invalid username / password. Another cause could be that your IP address was banned from logging in to Scratch. If you're using an online IDE (like replit), try running the code on your computer.
    """

    pass


class FetchError(Exception):
    """
    Raised when getting information from the Scratch API fails. This can have various reasons. Make sure all provided arguments are valid.
    """

    pass


class BadRequest(Exception):
    """
    Raised when the Scratch API responds with a "Bad Request" error message. This can have various reasons. Make sure all provided arguments are valid.
    """

    pass


class Response429(Exception):
    """
    Raised when the Scratch API responds with a 429 error. This means that your network was ratelimited or blocked by Scratch. If you're using an online IDE (like replit.com), try running the code on your computer.
    """

    pass


class CommentPostFailure(Exception):
    """
    Raised when a comment fails to post. This can have various reasons.
    """

    pass


class APIError(Exception):
    """
    For API errors that can't be classified into one of the above errors
    """
    pass


class ScrapeError(Exception):
    """
    Raised when something goes wrong while web-scraping a page with bs4.
    """

    pass


# Cloud / encoding errors:

class CloudConnectionError(Exception):
    """
    Raised when connecting to Scratch's cloud server fails. This can have various reasons.
    """

    pass


class InvalidCloudValue(Exception):
    """
    Raised when a cloud variable is set to an invalid value.
    """

    pass


class InvalidDecodeInput(Exception):
    """
    Raised when the built-in decoder :meth:`scratchattach.encoder.Encoding.decode` receives an invalid input.
    """

    pass


# Cloud Requests errors:

class RequestNotFound(Exception):
    """
    Cloud Requests: Raised when a non-existent cloud request is edited using :meth:`scratchattach.cloud_requests.CloudRequests.edit_request`.
    """

    pass


# Websocket server errors:

class WebsocketServerError(Exception):
    """
    Raised when the self-hosted cloud websocket server fails to start.
    """

    pass


# Editor errors:

class UnclosedJSONError(Exception):
    """
    Raised when a JSON string is never closed.
    """
    pass


class BadVLBPrimitiveError(Exception):
    """
    Raised when a Primitive claiming to be a variable/list/broadcast actually isn't
    """
    pass


class UnlinkedVLB(Exception):
    """
    Raised when a Primitive cannot be linked to variable/list/broadcast because the provided ID does not have an associated variable/list/broadcast
    """
    pass


class InvalidStageCount(Exception):
    """
    Raised when a project has too many or too few Stage sprites
    """
    pass


class InvalidVLBName(Exception):
    """
    Raised when an invalid VLB name is provided (not variable, list or broadcast)
    """
    pass


class BadBlockShape(Exception):
    """
    Raised when the block shape cannot allow for the operation
    """
    pass


class BadScript(Exception):
    """
    Raised when the block script cannot allow for the operation
    """
    pass<|MERGE_RESOLUTION|>--- conflicted
+++ resolved
@@ -90,10 +90,6 @@
 
 
 # Invalid inputs
-<<<<<<< HEAD
-
-=======
->>>>>>> 1aa7bcac
 class InvalidLanguage(Exception):
     """
     Raised when an invalid language/language code/language object is provided, for TTS or Translate
@@ -107,10 +103,6 @@
     """
     pass
 
-<<<<<<< HEAD
-
-=======
->>>>>>> 1aa7bcac
 # API errors:
 
 class LoginFailure(Exception):
